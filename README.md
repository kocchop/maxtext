--- conflicted
+++ resolved
@@ -22,11 +22,7 @@
 
 MaxText is a high performance, highly scalable, open-source LLM library and reference implementation written in pure Python/[JAX](https://docs.jax.dev/en/latest/jax-101.html) and targeting Google Cloud TPUs and GPUs for training.
 
-<<<<<<< HEAD
-MaxText provides a library of high performance models to choose from, including Gemma, Llama, DeepSeek, Qwen, and Mistral. For each of these models, MaxText supports pre-training (up to tens of thousands of chips) and scalable post-training, with popular techniques like Supervised Fine-Tuning (SFT) and Group Relative Policy Optimization (GRPO, a type of Reinforcement Learning).
-=======
 MaxText provides a library of high performance models to choose from, including Gemma, Llama, DeepSeek, Qwen, and Mistral. For each of these models, MaxText supports pre-training (up to tens of thousands of chips) and scalable post-training, with popular techniques like Supervised Fine-Tuning (SFT) and Group Relative Policy Optimization (GRPO, a type of Reinforcement Learning) and Group Sequence Policy Optimization (GSPO, a type of Reinforcement Learning).
->>>>>>> b279b991
 
 MaxText achieves high Model FLOPs Utilization (MFU) and tokens/second from single host to very large clusters while staying simple and largely "optimization-free" thanks to the power of JAX and the XLA compiler.
 
@@ -75,17 +71,13 @@
 
 Check out these getting started guides:
 
-<<<<<<< HEAD
 * Supervised Fine Tuning (SFT)
   * [SFT on Single-Host TPUs](https://maxtext.readthedocs.io/en/latest/tutorials/sft.html)
   * [SFT on Multi-Host TPUs](https://maxtext.readthedocs.io/en/latest/tutorials/sft_on_multi_host.html)
-* Group Relative Policy Optimization (GRPO)
+* Group Relative & Group Sequence Policy Optimization (GRPO & GSPO)
   * [GRPO on Single-Host TPUs](https://maxtext.readthedocs.io/en/latest/tutorials/grpo.html)
-  * [GRPO on Multi-Host TPUs](https://maxtext.readthedocs.io/en/latest/tutorials/grpo_with_pathways.html)
-=======
-* [SFT](https://github.com/AI-Hypercomputer/maxtext/blob/main/end_to_end/tpu/llama3.1/8b/run_sft.sh) (Supervised Fine Tuning)  
-* [GRPO / GSPO](https://maxtext.readthedocs.io/en/latest/tutorials/grpo.html) (Group Relative & Group Sequence Policy Optimization – pass `loss_algo=gspo-token` to run GSPO)
->>>>>>> b279b991
+  * [GRPO on Multi-Host TPUs](https://maxtext.readthedocs.io/en/latest/tutorials/grpo_with_pathways.html) 
+  * [GSPO](https://maxtext.readthedocs.io/en/latest/tutorials/grpo.html#run-gspo) (pass `loss_algo=gspo-token` to run GSPO)
 
 ### Model library
 
