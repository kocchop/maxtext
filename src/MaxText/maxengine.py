# Copyright 2023–2025 Google LLC
#
# Licensed under the Apache License, Version 2.0 (the "License");
# you may not use this file except in compliance with the License.
# You may obtain a copy of the License at
#
#    https://www.apache.org/licenses/LICENSE-2.0
#
# Unless required by applicable law or agreed to in writing, software
# distributed under the License is distributed on an "AS IS" BASIS,
# WITHOUT WARRANTIES OR CONDITIONS OF ANY KIND, either express or implied.
# See the License for the specific language governing permissions and
# limitations under the License.

"""Implementation of Engine API for MaxText."""

from collections import defaultdict
from typing import Any, Callable
import functools
import os.path
import uuid
import warnings

from jax.experimental.layout import Format
from jax.sharding import PartitionSpec as P
import jax
import jax.numpy as jnp

if jax.__version_info__ >= (0, 6, 3):
  from jax.experimental.layout import Layout as DLL  # type: ignore
else:
  from jax.experimental.layout import DeviceLocalLayout as DLL  # type: ignore

from flax import linen as nn
from flax import struct
from flax.linen import partitioning as nn_partitioning
import flax

from jetstream.core import config_lib
from jetstream.engine import engine_api
from jetstream.engine import token_utils
from jetstream.engine import tokenizer_api
from jetstream.engine.tokenizer_pb2 import TokenizerParameters
from jetstream.engine.tokenizer_pb2 import TokenizerType

from MaxText import inference_utils
from MaxText import max_utils
from MaxText import maxtext_utils
from MaxText import multimodal_utils
from MaxText import pyconfig
from MaxText.common_types import MODEL_MODE_PREFILL, DECODING_ACTIVE_SEQUENCE_INDICATOR, MODEL_MODE_AUTOREGRESSIVE
from MaxText.globals import MAXTEXT_PKG_DIR
from MaxText.inference.page_manager import PageManager, PageState
from MaxText.layers import models, quantizations
from MaxText.utils import lora_utils


warnings.simplefilter("ignore", category=FutureWarning)
DecodeState = Any
Prefix = Any
PackedPrefix = Any
Params = Any
PRNGKeyType = Any


# TODO(yuyanpeng): Should import ExistingPrefix from jetstream.engine.engine_api
@struct.dataclass
class ExistingPrefix:
  """Represents a prefix that has already been processed.

  Attributes:
    cache: The kv-cache for the prefix get from model params cache.
    common_prefix_tokens: The tokens that have already been processed without padding.
  """

  cache: Any
  common_prefix_tokens: jax.Array


class MaxEngineConfig:
  """Engine specific config class to allow using multiple MaxEngine instances in an inference run.
  TODO: evaluate the need for this given the restructured pyconfig.py
  """

  def __init__(self, keys):
    # self.keys = keys
    self.__dict__["keys"] = keys

  def __getattr__(self, attr):
    if attr not in self.keys:
      raise ValueError(f"Requested key {attr}, not in config")
    return self.keys[attr]

  def __setattr__(self, attr, value):
    raise ValueError

  def get_keys(self):
    return self.keys


class MaxEngine(engine_api.Engine):
  """The computational core of the generative model server.

  Engine defines an API that models must adhere to as they plug into the
  JetStream efficient serving infrastructure.
  """

  def __init__(self, config: Any, devices: config_lib.Devices | None = None):
    self.config = config

    # Mesh definition
    devices_array = maxtext_utils.create_device_mesh(config=config, devices=devices)
    self._mesh = jax.sharding.Mesh(devices_array, config.mesh_axes)

    # Model and Optimizer definition
    quant = quantizations.configure_quantization(config)
    self.model = models.transformer_as_linen(config, mesh=self._mesh, quant=quant, model_mode=MODEL_MODE_PREFILL)
    self.replicated_sharding = jax.sharding.NamedSharding(self._mesh, P(None))

    self.abstract_params = None
    self.prefill_kv_cache_annotations = None
    self.kv_cache_annotations = None
    self.kv_cache_annotations_named = None
    self.prefill_kv_cache_shardings = None
    self.kv_cache_shardings = None
    self.state_mesh_annotations = None
    self.decode_state_shapes = None
    self.decode_state_layouts = None
    self.param_layouts = None
    self.rng = None

    # Initialize page manager and page state
    self.page_manager = None
    self.page_state = None
    if self.config.attention == "paged":
      self.page_manager = PageManager(self.config)
      self.page_state = self.page_manager.get_initial_page_state()

  def print_stats(self, label: str):
    max_utils.print_mem_stats(label)
    max_utils.print_cpu_ram_stats(label)

  def generate_aot(
      self, params: Params, decode_state: DecodeState, rng: PRNGKeyType | None = None
  ) -> tuple[DecodeState, engine_api.ResultTokens]:
    """Wrapper to generate for ahead of time compilation."""

    return self.generate(params=params, decode_state=decode_state, rng=rng)

  def _compile_generate_and_get_layouts(
      self, params: Any, decode_state: Any, rng_shape: Any, xla_flags: dict[str, Any] | None = None
  ) -> tuple[Any, Any, Any, Any]:
    """Optimal memory layout for params and decode_state."""

    param_layout = Format(DLL.AUTO)
    decode_state_layout = Format(DLL.AUTO)
    # Keyword arguments are not yet supported in JAX for specifying shardings. Therefore, all AOT
    # compiled functions use arguments instead.
    compiled_generate = (
        jax.jit(
            self.generate_aot,
            in_shardings=(param_layout, decode_state_layout, None),
            out_shardings=(Format(DLL.AUTO), Format(DLL.AUTO)),
            donate_argnames=("decode_state",),
        ).lower(params, decode_state, rng_shape)
    ).compile(compiler_options=xla_flags)

    arg_layouts, _ = compiled_generate.input_formats
    generate_out_layouts, _ = compiled_generate.output_formats

    return compiled_generate, arg_layouts[0], arg_layouts[1], generate_out_layouts

  def _identity(self, x: Any) -> Any:
    """Avoids lambda that breaks JAX caching."""

    return x

  def _iterated_layout(self, arrays: Any, layouts: Any, xla_flags: dict[str, Any] | None = None) -> Any:
    """Lays out an array tensor by tensor to prevent OOMs."""

    def _layout(x, s, l):
      if x.format == l:
        return x
      # Somehow this can be None sometimes.
      dll = (l.layout if jax.__version_info__ >= (0, 6, 3) else l.device_local_layout) if isinstance(l, Format) else l
      f = jax.jit(self._identity, out_shardings=Format(dll, s)).lower(x).compile(compiler_options=xla_flags)
      y = f(x)
      # Achieves donation of the input argument, but allows for different memory
      # layouts and shapes.
      jax.tree.map(lambda z: z.delete(), x)
      jax.block_until_ready(y)
      return y

    shardings = jax.tree.map(lambda x: x.sharding, arrays)
    arrays = jax.tree.map(_layout, arrays, shardings, layouts)
    return arrays

  def aot_compile(
      self, params: Params, pass_rng_shape: bool, xla_flags: dict[str, Any] | None = None
  ) -> tuple[Any, Params, Any]:
    """Ahead of time compilation of generate with auto layout, relayout parameters."""
    if pass_rng_shape:
      rng_shape = jax.ShapeDtypeStruct([4], jax.numpy.dtype("uint32"))
    else:
      rng_shape = None
    self.decode_state_shapes = jax.eval_shape(self.init_decode_state, rng_shape)

    generate_executable, self.param_layouts, _, self.decode_state_layouts = self._compile_generate_and_get_layouts(
        self.abstract_params, self.decode_state_shapes, rng_shape, xla_flags
    )
    return (
        generate_executable,
        self._iterated_layout(params, self.param_layouts),
        jax.jit(self.init_decode_state, in_shardings=(None), out_shardings=self.decode_state_layouts)
        .lower(rng_shape)
        .compile(),
    )

  def load_params(self, *args, params=None, rng: PRNGKeyType | None = None, **kwargs) -> Params:
    """Load Parameters from GCS or reshard given Parameters"""
    # pylint: disable=unused-argument

    if rng is None:
      rng = jax.random.PRNGKey(0)

    if self.model.quant and self.config.checkpoint_is_quantized:
      print("Loading from the quantized checkpoint...")
      self.model.quant.quant_mode = quantizations.get_quant_mode("serve")

    rng1, rng2, rng3 = jax.random.split(rng, 3)
    if params:
      print("Resharding given params")
      _, self.state_mesh_annotations, state_mesh_shardings = maxtext_utils.get_abstract_state(
          self.model, None, self.config, rng, self._mesh, False
      )
      # reshard given params based on shardings from config in MaxEngine
      params = jax.device_put(params, state_mesh_shardings.params)
      state = maxtext_utils.init_decode_state(None, params)
      state = max_utils.unbox_logicallypartioned(state)
    else:
      state, self.state_mesh_annotations = maxtext_utils.setup_decode_state(
          self.model, self.config, rng1, self._mesh, None
      )
    # pylint: disable=isinstance-second-argument-not-valid-type
    self.abstract_params = jax.tree_util.tree_map(
        lambda x: jax.ShapeDtypeStruct(shape=x.shape, dtype=x.dtype, sharding=x.sharding)
        if isinstance(x, jax.Array)
        else None,
        state.params,
    )

    self.prefill_kv_cache_annotations = maxtext_utils.get_prefill_kv_cache_annotations(
        self.model, self.config, rng2, self._mesh, self.page_state
    )
    self.prefill_kv_cache_shardings = jax.tree_util.tree_map(
        lambda x: jax.sharding.NamedSharding(self._mesh, x),
        self.prefill_kv_cache_annotations,
    )

    if self.config.stack_prefill_result_cache:
      # Add extra axis for the axis generated by the stack.
      self.prefill_kv_cache_shardings = jax.tree_util.tree_map(
          lambda x: jax.sharding.NamedSharding(self._mesh, jax.sharding.PartitionSpec(None, *x.spec)),
          self.prefill_kv_cache_shardings,
      )
      self.prefill_kv_cache_shardings = self.prefill_kv_cache_shardings["decoder"]["layers_0"]

    self.kv_cache_annotations = maxtext_utils.get_kv_cache_annotations(
        self.model, self.config, rng2, self._mesh, self.page_state
    )
    self.kv_cache_shardings = jax.tree_util.tree_map(
        lambda x: jax.sharding.NamedSharding(self._mesh, x),
        self.kv_cache_annotations,
    )

    if self.model.quant and not self.config.checkpoint_is_quantized:
      params = self.quantize_params(state, rng3)
    else:
      params = state.params

    self.print_stats("After load_params")

    return params

  def load_single_adapter(self, adapter_path):
    """
    Load Single adapter from adapter_path.
    Expect adapter_config.json and LoRA adapter weights at this path within subdirectory `/0/items`.
    """
    adapter_config_path = os.path.join(adapter_path, "adapter_config.json")
    adapter_weights_path = os.path.join(adapter_path, "0", "items")

    params, config = lora_utils.load_adapter(self.config, self.abstract_params, adapter_config_path, adapter_weights_path)

    if config is None:
      raise ValueError(f"Failed to read lora_config from {adapter_config_path}")

    if params is None:
      raise ValueError(f"Failed to read lora_config from {adapter_config_path}")

    config["adapter_path"] = adapter_weights_path

    self.print_stats("After load_single_adapter.")

    return params, config

  def apply_adapter(self, base_params, adapter_config, adapter_params):
    """Apply the adapter params on the base params."""

    lora_rank = int(adapter_config["r"])
    lora_scale_factor = float(adapter_config["lora_alpha"]) / lora_rank
    lora_utils.apply_lora_on_base_params(base_params, adapter_params, lora_scale_factor)

  def unapply_adapter(self, base_params, adapter_config, adapter_params):
    """Unapply the adapter params from the merged params to get back the base params."""

    lora_rank = int(adapter_config["r"])
    lora_scale_factor = float(adapter_config["lora_alpha"]) / lora_rank
    lora_utils.unapply_lora_from_base_params(base_params, adapter_params, lora_scale_factor)

  def quantize_params(self, state, rng: PRNGKeyType | None = None):
    """Forward pass to quantize decode params."""
    if rng is None:
      rng = jax.random.PRNGKey(0)

    self.model.quant.quant_mode = quantizations.get_quant_mode("convert")

    @jax.jit
    def model_apply(_p, _rng):
      image_shape = multimodal_utils.get_dummy_image_shape_for_init(
          self.config.model_name, batch_size=self.config.micro_batch_size_to_train_on
      )
      return self.model.apply(
          _p | {"aqt": {}},
          jnp.ones((1, self.config.max_prefill_predict_length), dtype=jnp.int32),
          jnp.ones((1, self.config.max_prefill_predict_length), dtype=jnp.int32),
          encoder_images=jnp.ones(image_shape, dtype=jnp.float32) if self.config.use_multimodal else None,
          encoder_image_masks=jnp.ones(image_shape[:2], dtype=jnp.int32)
          if self.config.use_multimodal and "llama4" in self.config.model_name
          else None,
          decoder_segment_ids=jnp.zeros((1, self.config.max_prefill_predict_length), dtype=jnp.int32),
          enable_dropout=False,
          model_mode=MODEL_MODE_PREFILL,
          rngs={"params": _rng},
          mutable=True,
      )

    _, new_vars = model_apply(state.params, rng)
    # Remove param values which have corresponding qtensors in aqt to save memory.
    params = {}
    params["aqt"] = new_vars["aqt"]
    params["params"] = quantizations.remove_quantized_params(state.params["params"], new_vars["aqt"])
    self.abstract_params = jax.tree_util.tree_map(
        lambda x: jax.ShapeDtypeStruct(shape=x.shape, dtype=x.dtype, sharding=x.sharding),
        params,
    )
    maxtext_utils.save_quantized_checkpoint_if_configured(self.config, params)
    self.model.quant.quant_mode = quantizations.get_quant_mode("serve")
    return params

  def _maybe_stack_prefill_result_cache(self, cache):
    """Stack the caches across the layers."""
    if not self.config.stack_prefill_result_cache:
      return cache

    layer_keys = []
    for i in range(self.config.num_decoder_layers):
      layer_keys.append(f"layers_{i}")

    layer_cache = [cache["decoder"][layer_key] for layer_key in layer_keys]

    return jax.tree.map(lambda *c: jnp.stack(c), *layer_cache)

  def _maybe_unstack_prefill_result_cache(self, cache):
    """Unstack the caches across the layers."""
    if not self.config.stack_prefill_result_cache:
      return cache

    flat_cache, treedef = jax.tree.flatten(cache)
    layer_cache = [jax.tree.unflatten(treedef, flat_cache_vars) for flat_cache_vars in zip(*flat_cache, strict=True)]
    res_cache = {"decoder": {}}

    for i in range(self.config.num_decoder_layers):
      res_cache["decoder"][f"layers_{i}"] = layer_cache[i]

    return res_cache

  def prefill_aot(  # pylint: disable=too-many-positional-arguments
      self,
      params: Params,
      padded_tokens: jax.Array,
      true_length: int,
      rng: PRNGKeyType | None = None,
  ) -> tuple[Prefix, engine_api.ResultTokens]:
    """Wrapper for prefill for ahead-of-time compilation."""

    return self.prefill(
        params=params,
        padded_tokens=padded_tokens,
        true_length=true_length,
        rng=rng,
    )

  @functools.partial(
      jax.jit, static_argnums=(0,), static_argnames=("return_prompt_logp", "algorithm", "topk", "nucleus_topp")
  )
  def _prefill_jit(
      self,
      *,
      params: Params,
      existing_prefix: ExistingPrefix | None = None,
      padded_tokens: jax.Array,
      images: jax.Array | None = None,
      image_masks: jax.Array | None = None,
      true_length: int,
      sampler: Callable[[Any], Any] | None = None,  # pylint: disable=unused-argument
      rng: PRNGKeyType | None = None,
      slot: int | None = None,
      page_state: PageState | None = None,
      return_prompt_logp: bool = False,
      algorithm: str | None = None,
      topk: int | None = None,
      nucleus_topp: float | None = None,
      temperature: float | None = None,
  ) -> tuple[Prefix, engine_api.ResultTokens]:
    """Performs a JIT-compiled prefill operation on a sequence of tokens.

    This function processes an input sequence (prompt) through the model to compute
    the key-value cache (KV cache). It supports chunked prefilling, where a long
    prompt can be processed in multiple calls by passing an `existing_prefix`.
    After processing the tokens, it samples the first token to begin the
    autoregressive decoding process.

    Args:
      params: The model parameters.
      existing_prefix: An optional `ExistingPrefix` containing the KV cache and
        tokens of a previously processed chunk. Used for chunked prefilling.
      padded_tokens: The input token sequence, padded to a fixed length.
      images: Optional input images for multimodal models.
      true_length: The actual length of `padded_tokens` before padding.
      sampler: A callable for custom sampling logic (currently unused).
      rng: JAX random number generator key for sampling.
      slot: The batch slot index for this request, used for paged attention.
      page_state: The current state of the paged attention manager.
      return_prompt_logp: If True, calculates and returns the log probabilities
        of the prompt tokens.
      algorithm: The sampling algorithm to use (e.g., 'greedy', 'composite').
        Overrides the engine's default.
      topk: The value for top-k sampling. Overrides the engine's default.
      nucleus_topp: The value for top-p (nucleus) sampling. Overrides the
        engine's default.
      temperature: The sampling temperature. Overrides the engine's default.

    Returns:
      A tuple containing:
        - A prefix dictionary with the computed KV cache, the logits for the
          next token, the first sampled token, and other metadata.
        - An `engine_api.ResultTokens` object containing the single sampled
          token to begin decoding.
    """

    start_position = 0
    previous_chunk = None
    input_params = params
    if existing_prefix is not None:
      if not self.use_chunked_prefill:
        raise ValueError("Using chunked prefill is needed for existing_prefix.")
      input_params = params | {"cache": existing_prefix.cache}
      start_position = existing_prefix.common_prefix_tokens.shape[0]
      # TODO(yuyanpeng): rename previous_chunk
      previous_chunk = jnp.expand_dims(existing_prefix.common_prefix_tokens, 0)

    full_true_length = start_position + true_length

    input_tokens = jnp.expand_dims(padded_tokens, 0)  # [BATCH, SEQUENCE]
    positions = jnp.expand_dims(jnp.arange(start_position, start_position + input_tokens.shape[1]), 0)

<<<<<<< HEAD
    input_images = None
    input_image_masks = None
=======
>>>>>>> ee917cdc
    if self.config.use_multimodal and images is not None:
      if images.ndim == 3:
        # For Gemma3 single image, add batch and image count dimensions
        images = images[jnp.newaxis, jnp.newaxis, ...]
      elif images.ndim == 4:
        # add batch dimension
<<<<<<< HEAD
        input_images = images[jnp.newaxis, ...]
        input_image_masks = image_masks[jnp.newaxis, ...] if image_masks is not None else None
      elif images.ndim == 5:
        # Batch dim already present, copy image as is
        input_images = images
        input_image_masks = image_masks if image_masks is not None else None
=======
        images = images[jnp.newaxis, ...]
>>>>>>> ee917cdc

    # sequence_indicator will be concatenated to existing_prefix decoder_segment_ids
    start_to_n = jnp.arange(start_position, start_position + input_tokens.shape[1])
    ones_to_keep = start_to_n < full_true_length
    one_d_output = ones_to_keep * DECODING_ACTIVE_SEQUENCE_INDICATOR
    sequence_indicator = jnp.expand_dims(one_d_output, 0)

    rng, new_rng = jax.random.split(rng)
    with self._mesh, nn_partitioning.axis_rules(self.config.logical_axis_rules):
      flat_logits, new_vars = self.model.apply(
          input_params,
          input_tokens,
          positions,
<<<<<<< HEAD
          encoder_images=input_images,
          encoder_image_masks=input_image_masks,
=======
          encoder_images=images,
>>>>>>> ee917cdc
          decoder_segment_ids=sequence_indicator,
          enable_dropout=False,
          model_mode=MODEL_MODE_PREFILL,
          rngs={"params": new_rng},
          mutable=["cache"],
          previous_chunk=previous_chunk,
          true_length=true_length,
          slot=slot,
          page_state=page_state,
      )
    if return_prompt_logp:
      prompt_logp = inference_utils.prompt_logprobs_from_prefill(flat_logits, input_tokens, true_length)
    else:
      prompt_logp = None

    generated_tokens = jnp.zeros((1, 1), dtype=jnp.int32)
    selected_logits = jax.lax.dynamic_slice(
        flat_logits,
        (0, true_length - 1, 0),
        (flat_logits.shape[0], 1, flat_logits.shape[2]),
    )
    selected_logits = jax.lax.with_sharding_constraint(selected_logits, self.replicated_sharding)

    # sampling first token
    rng, new_rng = jax.random.split(rng)
    first_generated_token = inference_utils.sampling(
        selected_logits,
        new_rng,
        algorithm if algorithm is not None else self.config.decode_sampling_strategy,
        topk=topk if topk is not None else self.config.decode_sampling_top_k,
        nucleus_topp=nucleus_topp if nucleus_topp is not None else self.config.decode_sampling_nucleus_p,
        temperature=temperature if temperature is not None else self.config.decode_sampling_temperature,
    )

    all_valid = jnp.ones(first_generated_token.shape, dtype=jnp.int8)
    if self.config.return_log_prob:
      token_logp = inference_utils.log_prob_of_chosen_token(selected_logits, first_generated_token)
    else:
      token_logp = jnp.zeros(first_generated_token.shape, dtype=jnp.float32)
    result = engine_api.ResultTokens(
        data=jnp.concatenate((first_generated_token, all_valid, generated_tokens), axis=1),
        # Tokens are shape [batch, speculations], so when we concatenate
        # tokens, validity and length along their index 1 dimension then they
        # occupy 0:speculations.
        tokens_idx=(0, 1),
        # Validity occupies the same amount of space, but next in line.
        valid_idx=(1, 2),
        # And lengths is rank 1.
        length_idx=(2, 3),
        log_prob=token_logp,
        samples_per_slot=1,
    )

    cache = new_vars["cache"]
    cache = self._maybe_stack_prefill_result_cache(cache)
    next_pos = jnp.full((1, 1), full_true_length, dtype=jnp.int32)
    return {
        "logits": selected_logits,
        "cache": cache,
        "next_pos": next_pos,
        "generated_tokens": generated_tokens,
        "tokens": first_generated_token,
        "prompt_logp": prompt_logp,
        "token_logp": token_logp,
    }, result

  # Public non-JIT prefill method that updates page state
  def prefill(
      self,  # pytype: disable=signature-mismatch
      *,
      params: Params,
      existing_prefix: ExistingPrefix | None = None,
      padded_tokens: jax.Array,
      images: jax.Array | None = None,
      image_masks: jax.Array | None = None,
      true_length: int,
      sampler: Callable[[Any], Any] | None = None,  # pylint: disable=unused-argument
      rng: PRNGKeyType | None = None,
      request_id: uuid.UUID | None = None,  # pylint: disable=unused-argument
      slot: int | None = None,
      return_prompt_logp: bool = False,
      algorithm: str | None = None,
      topk: int | None = None,
      nucleus_topp: float | None = None,
      temperature: float | None = None,
  ) -> tuple[Prefix, engine_api.ResultTokens]:
    """Public API for prefill that updates page state outside JIT."""
    # Update page state before JIT call
    if self.config.attention == "paged" and self.page_manager is not None and self.page_state is not None:
      self.page_state = self.page_manager.update_prefill_pages(  # pytype: disable=attribute-error
          page_state=self.page_state,
          page_group_id=slot,
          true_length=true_length,
      )

    # Sample rng before JIT call
    if rng is None:
      if self.rng is None:
        self.rng = jax.random.PRNGKey(0)
      self.rng, rng = jax.random.split(self.rng)

    # Call JIT-compiled version with current state
    return self._prefill_jit(
        params=params,
        existing_prefix=existing_prefix,
        padded_tokens=padded_tokens,
        images=images,
        image_masks=image_masks,
        sampler=sampler,
        true_length=true_length,
        page_state=self.page_state,  # Pass current page state
        slot=slot,
        rng=rng,
        return_prompt_logp=return_prompt_logp,
        algorithm=algorithm,
        topk=topk,
        nucleus_topp=nucleus_topp,
        temperature=temperature,
    )

  def prefill_multisampling_aot(  # pylint: disable=too-many-positional-arguments
      self,
      params: Params,
      padded_tokens: jax.Array,
      true_length: int,
      rng: PRNGKeyType | None = None,
      num_samples: int = 1,
      sampler: Callable[[Any], Any] | None = None,
      algorithm: str | None = None,
      topk: int | None = None,
      nucleus_topp: float | None = None,
      temperature: float | None = None,
  ) -> tuple[Prefix, engine_api.ResultTokens]:
    """Wrapper for multi-sampling prefill for ahead-of-time compilation."""
    return self.prefill_multisampling(
        params=params,
        padded_tokens=padded_tokens,
        true_length=true_length,
        sampler=sampler,
        rng=rng,
        num_samples=num_samples,
        algorithm=algorithm,
        topk=topk,
        nucleus_topp=nucleus_topp,
        temperature=temperature,
    )

  def prefill_multisampling(
      self,  # pytype: disable=signature-mismatch
      *,
      # pylint: disable=arguments-differ
      params: Params,
      padded_tokens: jax.Array,
      true_length: int,
      sampler: Callable[[Any], Any] | None = None,  # pylint: disable=unused-argument
      rng: PRNGKeyType | None = None,
      num_samples: int = 1,
      algorithm: str | None = None,
      topk: int | None = None,
      nucleus_topp: float | None = None,
      temperature: float | None = None,
  ) -> tuple[Prefix, engine_api.ResultTokens]:
    """Public API for prefill multisampling."""

    # Sample rng before JIT call
    if rng is None:
      if self.rng is None:
        self.rng = jax.random.PRNGKey(0)
      self.rng, rng = jax.random.split(self.rng)

    # Call JIT-compiled version
    return self._prefill_multisampling_jit(
        params=params,
        padded_tokens=padded_tokens,
        true_length=true_length,
        sampler=sampler,
        rng=rng,
        num_samples=num_samples,
        algorithm=algorithm,
        topk=topk,
        nucleus_topp=nucleus_topp,
        temperature=temperature,
    )

  @functools.partial(jax.jit, static_argnums=(0,), static_argnames=("num_samples", "algorithm", "topk", "nucleus_topp"))
  def _prefill_multisampling_jit(
      self,
      *,
      params: Params,
      padded_tokens: jax.Array,
      true_length: int,
      sampler: Callable[[Any], Any] | None = None,  # pylint: disable=unused-argument
      rng: PRNGKeyType | None = None,
      num_samples: int = 1,
      algorithm: str | None = None,
      topk: int | None = None,
      nucleus_topp: float | None = None,
      temperature: float | None = None,
  ) -> tuple[Prefix, engine_api.ResultTokens]:
    """Computes a kv-cache for a new generate request.

    With multi-sampling, the engine will generate multiple first tokens in the
    prefilling stage. The number of tokens is specified by num_samples.
    """

    input_tokens = jnp.expand_dims(padded_tokens, 0)  # [BATCH, SEQUENCE]
    positions = jnp.expand_dims(jnp.arange(0, input_tokens.shape[1]), 0)

    zero_to_n = jnp.arange(0, padded_tokens.shape[0])
    ones_to_keep = zero_to_n < true_length
    one_d_output = ones_to_keep * DECODING_ACTIVE_SEQUENCE_INDICATOR
    sequence_indicator = jnp.expand_dims(one_d_output, 0)

    rng, new_rng = jax.random.split(rng)
    with self._mesh, nn_partitioning.axis_rules(self.config.logical_axis_rules):
      flat_logits, new_vars = self.model.apply(
          params,
          input_tokens,
          positions,
          decoder_segment_ids=sequence_indicator,
          enable_dropout=False,
          model_mode=MODEL_MODE_PREFILL,
          rngs={"params": new_rng},
          mutable=["cache"],
      )

    next_pos = jnp.full((1, 1), true_length, dtype=jnp.int32)
    selected_logits = jax.lax.dynamic_slice(
        flat_logits,
        (0, true_length - 1, 0),
        (flat_logits.shape[0], 1, flat_logits.shape[2]),
    )
    selected_logits = jax.lax.with_sharding_constraint(selected_logits, self.replicated_sharding)

    # sampling first tokens
    first_generated_tokens = []
    token_logps = [] if self.config.return_log_prob else None
    for _ in range(num_samples):
      rng, new_rng = jax.random.split(rng)
      first_generated_token = inference_utils.sampling(
          selected_logits,
          new_rng,
          algorithm if algorithm is not None else self.config.decode_sampling_strategy,
          topk=topk if topk is not None else self.config.decode_sampling_top_k,
          nucleus_topp=nucleus_topp if nucleus_topp is not None else self.config.decode_sampling_nucleus_p,
          temperature=temperature if temperature is not None else self.config.decode_sampling_temperature,
      )
      first_generated_tokens.append(first_generated_token)
      if self.config.return_log_prob:
        # pytype: disable=attribute-error
        token_logps.append(inference_utils.log_prob_of_chosen_token(selected_logits, first_generated_token))
    first_generated_tokens = jnp.concatenate(first_generated_tokens, axis=0)
    if self.config.return_log_prob:
      token_logps = jnp.concatenate(token_logps, axis=0)

    all_valid = jnp.ones((num_samples, 1), dtype=jnp.int8)
    generated_tokens = jnp.zeros((num_samples, 1), dtype=jnp.int32)
    result = engine_api.ResultTokens(
        data=jnp.concatenate((first_generated_tokens, all_valid, generated_tokens), axis=1),
        # Tokens are shape [batch, speculations], so when we concatenate
        # tokens, validity and length along their index 1 dimension then they
        # occupy 0:speculations.
        tokens_idx=(0, 1),
        # Validity occupies the same amount of space, but next in line.
        valid_idx=(1, 2),
        # And lengths is rank 1.
        length_idx=(2, 3),
        log_prob=token_logps,
        samples_per_slot=num_samples,
    )

    cache = new_vars["cache"]
    cache = self._maybe_stack_prefill_result_cache(cache)

    return {
        "logits": selected_logits,
        "cache": cache,
        "next_pos": next_pos,
        "generated_tokens": generated_tokens,
        "tokens": first_generated_tokens,
    }, result

  @functools.partial(
      jax.jit,
      static_argnums=(0,),
      static_argnames=("num_prompts", "return_prompt_logp", "algorithm", "topk", "nucleus_topp"),
  )
  def prefill_concat(
      self,
      *,
      params: Params,
      existing_prefix: ExistingPrefix | None = None,
      padded_tokens: jax.Array,
      decoder_positions: jax.Array,
      decoder_segment_ids: jax.Array,
      start_pos: jax.Array,
      true_lengths: jax.Array,
      num_prompts: int,
      sampler: Callable[[Any], Any] | None = None,  # pylint: disable=unused-argument
      rng: PRNGKeyType | None = None,
      return_prompt_logp: bool = False,
      algorithm: str | None = None,
      topk: int | None = None,
      nucleus_topp: float | None = None,
      temperature: float | None = None,
  ) -> tuple[Any, PackedPrefix, list[engine_api.ResultTokens]]:
    """Computes a kv-cache for a new packed generate request, which is a
    concatenation of several shorter prompts. Experimentation shows that
    longer prefill sequences gives approximately 15% boost in time per prefilled
    token.

    Args:
      params: Scalar multiplier.
      existing_prefix: If provided, represents a prefix that has already been
        processed by the underlying model.
      padded_tokens: Logically appended tokens to any existing prefix, this is
        what we compute prefill on.
      decoder_positions: int values indicating the position of token in its
        original sequence.
      decoder_segment_ids: int values indicating which sequence the the token
        originally belong to.
      start_pos: Padded array indicating the start position of each of the prompts.
      true_length: Padded array indicating the true lengths of each of the prompts.
      num_prompts: the number of prompts packed in the entire sequence.
    Returns:
      kv_cache: For the resulting text.
    """
    if existing_prefix:
      raise ValueError("We don't know what to do with existing_prefix")

    if rng is None:
      rng = jax.random.PRNGKey(0)
    input_tokens = jnp.expand_dims(padded_tokens, 0)  # [BATCH, SEQUENCE]
    decoder_positions = jnp.expand_dims(decoder_positions, 0)
    decoder_segment_ids = jnp.expand_dims(decoder_segment_ids, 0)
    rng, new_rng = jax.random.split(rng)
    with self._mesh, nn_partitioning.axis_rules(self.config.logical_axis_rules):
      flat_logits, new_vars = self.model.apply(
          params,
          input_tokens,
          decoder_positions,
          decoder_segment_ids=decoder_segment_ids,
          enable_dropout=False,
          model_mode=MODEL_MODE_PREFILL,
          rngs={"params": new_rng},
          mutable=["cache"],
      )
    cache = new_vars["cache"]
    cache = self._maybe_stack_prefill_result_cache(cache)
    if return_prompt_logp:
      prompt_logp = inference_utils.prompt_logprobs_from_packed_prefill(
          flat_logits, input_tokens, decoder_positions, decoder_segment_ids, true_lengths
      )
    else:
      prompt_logp = None

    def process_packed_logits_and_caches(packed_flat_logits, idx):

      next_pos = jnp.full((1, 1), true_lengths[idx], dtype=jnp.int32)
      generated_tokens = jnp.zeros((1, 1), dtype=jnp.int32)
      selected_logits = jax.lax.dynamic_slice(
          packed_flat_logits,
          (0, start_pos[idx] + true_lengths[idx] - 1, 0),
          (packed_flat_logits.shape[0], 1, packed_flat_logits.shape[2]),
      )
      selected_logits = jax.lax.with_sharding_constraint(selected_logits, self.replicated_sharding)
      first_generated_token = inference_utils.sampling(
          selected_logits,
          rng,
          algorithm if algorithm is not None else self.config.decode_sampling_strategy,
          topk=topk if topk is not None else self.config.decode_sampling_top_k,
          nucleus_topp=nucleus_topp if nucleus_topp is not None else self.config.decode_sampling_nucleus_p,
          temperature=temperature if temperature is not None else self.config.decode_sampling_temperature,
      )
      all_valid = jnp.ones(first_generated_token.shape, dtype=jnp.int8)
      if self.config.return_log_prob:
        token_logp = inference_utils.log_prob_of_chosen_token(selected_logits, first_generated_token)
      else:
        token_logp = None
      result = engine_api.ResultTokens(
          data=jnp.concatenate((first_generated_token, all_valid, generated_tokens), axis=1),
          # Tokens are shape [batch, speculations], so when we concatenate
          # tokens, validity and length along their index 1 dimension then they
          # occupy 0:speculations.
          tokens_idx=(0, 1),
          # Validity occupies the same amount of space, but next in line.
          valid_idx=(1, 2),
          # And lengths is rank 1.
          length_idx=(2, 3),
          log_prob=token_logp,
          samples_per_slot=1,
      )

      return {
          "logits": selected_logits,
          "next_pos": next_pos,
          "generated_tokens": generated_tokens,
          "tokens": first_generated_token,
      }, result

    prefill_results = defaultdict(list)
    first_tokens = []
    for idx in range(num_prompts):
      prefill_result, first_token = process_packed_logits_and_caches(flat_logits, idx)
      for k, v in prefill_result.items():
        prefill_results[k].append(v)
      first_tokens.append(first_token)
    prefill_results = {k: jnp.stack(v) for k, v in prefill_results.items()}
    prefill_results["prompt_logp"] = prompt_logp
    return cache, prefill_results, first_tokens

  # Public non-JIT generate method that updates page state
  def generate(
      self,
      params: Params,
      decode_state: DecodeState,
      sampler: Callable[[Any], Any] | None = None,  # pylint: disable=unused-argument
      rng: PRNGKeyType | None = None,
      algorithm: str | None = None,
      topk: int | None = None,
      nucleus_topp: float | None = None,
      temperature: float | None = None,
  ) -> tuple[DecodeState, engine_api.ResultTokens]:
    """Public API for generate that updates page state outside JIT."""

    # Update page state before JIT call
    if self.page_manager is not None and self.page_state is not None:
      self.page_state = self.page_manager.update_decode_pages(self.page_state)

    # Sample rng before JIT call
    if rng is None:
      if self.rng is None:
        self.rng = jax.random.PRNGKey(0)
      self.rng, rng = jax.random.split(self.rng)

    # Call JIT-compiled version with current state
    new_state, result = self._generate_jit(
        params=params,
        decode_state=decode_state,
        sampler=sampler,
        page_state=self.page_state,
        rng=rng,
        algorithm=algorithm,
        topk=topk,
        nucleus_topp=nucleus_topp,
        temperature=temperature,
    )

    return max_utils.unbox_logicallypartioned(new_state), result

  @functools.partial(
      jax.jit, static_argnums=(0,), donate_argnums=(2,), static_argnames=("algorithm", "topk", "nucleus_topp")
  )
  def _generate_jit(
      self,
      params: Params,
      decode_state: DecodeState,
      *,
      sampler: Callable[[Any], Any] | None = None,  # pylint: disable=unused-argument
      rng: PRNGKeyType | None = None,
      page_state: PageState | None = None,
      algorithm: str | None = None,
      topk: int | None = None,
      nucleus_topp: float | None = None,
      temperature: float | None = None,
  ) -> tuple[DecodeState, engine_api.ResultTokens]:
    """Performs a single, JIT-compiled autoregressive decoding step.

    This function takes the current decoding state, which includes the KV cache
    for the sequence generated so far, and generates the next token. It uses the
    model to predict logits for the next token based on the previous token and
    then samples from that distribution.

    Args:
      params: The model parameters.
      decode_state: The current state of the decoding process, containing the
        KV cache, the previously generated token, the current position, etc.
        This argument is donated to save memory.
      sampler: A callable for custom sampling logic (currently unused).
      rng: JAX random number generator key for sampling.
      page_state: The current state of the paged attention manager.
      algorithm: The sampling algorithm to use (e.g., 'greedy', 'composite').
        Overrides the engine's default.
      topk: The value for top-k sampling. Overrides the engine's default.
      nucleus_topp: The value for top-p (nucleus) sampling. Overrides the
        engine's default.
      temperature: The sampling temperature. Overrides the engine's default.

    Returns:
      A tuple containing:
        - The updated `DecodeState` with the new KV cache, new token, and
          incremented position, ready for the next decoding step.
        - An `engine_api.ResultTokens` object containing the newly generated
          token and its metadata.
    """

    previous_token = decode_state["tokens"]
    rng, new_rng = jax.random.split(rng)
    # run one step generation
    with self._mesh, nn_partitioning.axis_rules(self.config.logical_axis_rules):
      out_logits, new_vars = self.model.apply(
          params | {"cache": decode_state["cache"]},
          previous_token,
          decode_state["next_pos"],
          enable_dropout=False,
          model_mode=MODEL_MODE_AUTOREGRESSIVE,
          rngs={"params": new_rng},
          mutable=["cache"],
          page_state=page_state,
      )
    out_logits = jax.lax.with_sharding_constraint(out_logits, self.replicated_sharding)
    new_cache = jax.lax.with_sharding_constraint(new_vars["cache"], self.kv_cache_shardings)
    # sampling tokens
    rng, new_rng = jax.random.split(rng)
    new_token = inference_utils.sampling(
        out_logits,
        new_rng,
        algorithm if algorithm is not None else self.config.decode_sampling_strategy,
        topk=topk if topk is not None else self.config.decode_sampling_top_k,
        nucleus_topp=nucleus_topp if nucleus_topp is not None else self.config.decode_sampling_nucleus_p,
        temperature=temperature if temperature is not None else self.config.decode_sampling_temperature,
    )
    all_valid = jnp.ones(new_token.shape, dtype=jnp.int8)
    if self.config.return_log_prob:
      token_logp = inference_utils.log_prob_of_chosen_token(out_logits, new_token)
    else:
      token_logp = jnp.zeros(new_token.shape, dtype=jnp.float32)

    # Increment index by 1 as prefill returns first token
    next_pos = decode_state["next_pos"] + 1
    generated_tokens = decode_state["generated_tokens"] + 1

    result = engine_api.ResultTokens(
        data=jnp.concatenate((new_token, all_valid, generated_tokens), axis=1),
        # Tokens are shape [batch, speculations], so when we concatenate
        # tokens, validity and length along their index 1 dimension then they
        # occupy 0:speculations.
        tokens_idx=(0, 1),
        # Validity occupies the same amount of space, but next in line.
        valid_idx=(1, 2),
        # And lengths is rank 1.
        length_idx=(2, 3),
        log_prob=token_logp,
        samples_per_slot=1,
    )

    return {
        "logits": out_logits,
        "cache": new_cache,
        "next_pos": next_pos,
        "generated_tokens": generated_tokens,
        "tokens": new_token,
        "token_logp": token_logp,
    }, result

  @functools.partial(
      jax.jit,
      static_argnums=(0,),
      donate_argnums=(
          1,
          2,
      ),
  )
  def bulk_insert(
      self,
      prefix: Prefix,
      decode_state: DecodeState,
      slots: list[int],
  ) -> DecodeState:
    """Insert a single computed prefill cache into multiple slots in KV cache."""
    unboxed_prefix = max_utils.unbox_logicallypartioned(prefix)

    unboxed_prefix["cache"] = self._maybe_unstack_prefill_result_cache(unboxed_prefix["cache"])

    def copy(path, partial_cache, full_cache, annotations):
      path_key = path[-1].key
      if path_key in [
          "cache_ar_index",
          "cached_ar_key",
          "cached_ar_value",
          "cached_ar_key_scale",
          "cached_ar_value_scale",
      ]:
        return full_cache  # we don't even zero these out because we can mask them out.

      batch_idx = -1
      if "cache_batch" in annotations:
        batch_idx = annotations.index("cache_batch")
      elif "cache_scale_batch" in annotations:
        batch_idx = annotations.index("cache_scale_batch")

      if batch_idx < 0:
        raise ValueError(f"Batch index {batch_idx=} shouldn't be less than zero for {path_key}, got {annotations=}")

      for slot in slots:
        if path_key == "cache_ar_segment_id":
          ### goal: zero this out in case there is existing data
          s = list(full_cache.shape)
          s[batch_idx] = 1
          zeros = jnp.zeros(tuple(s), dtype=jnp.int32)
          full_cache = jax.lax.dynamic_update_index_in_dim(full_cache, zeros, slot, batch_idx)
        elif path_key == "cache_prefill_segment_id":
          s = list(full_cache.shape)
          s[batch_idx] = 1
          zeros = jnp.zeros(tuple(s), dtype=jnp.int32)
          ## zero out in case prefill cache is too small to cover
          full_cache = jax.lax.dynamic_update_index_in_dim(full_cache, zeros, slot, batch_idx)
          ## copy prefill cachce
          full_cache = jax.lax.dynamic_update_index_in_dim(full_cache, partial_cache, slot, batch_idx)
        elif path_key == "cached_ar_lengths":
          full_cache = full_cache.at[slot].set(0)
        elif path_key in [
            "cached_prefill_key",
            "cached_prefill_value",
            "cached_prefill_key_scale",
            "cached_prefill_value_scale",
        ]:
          full_cache = jax.lax.dynamic_update_index_in_dim(full_cache, partial_cache, slot, batch_idx)
        else:
          raise ValueError(f"We don't have a strategy for inserting {path_key}")

      return full_cache

    inserted_cache = jax.tree_util.tree_map_with_path(
        copy,
        unboxed_prefix["cache"],
        decode_state["cache"],
        self.kv_cache_annotations_named,
    )

    for i, slot in enumerate(slots):
      decode_state["logits"] = jax.lax.dynamic_update_index_in_dim(
          decode_state["logits"], unboxed_prefix["logits"], slot, 0
      )
      decode_state["next_pos"] = jax.lax.dynamic_update_index_in_dim(
          decode_state["next_pos"], unboxed_prefix["next_pos"], slot, 0
      )
      decode_state["generated_tokens"] = jax.lax.dynamic_update_index_in_dim(
          decode_state["generated_tokens"],
          jnp.expand_dims(unboxed_prefix["generated_tokens"][i], axis=0),
          slot,
          0,
      )
      decode_state["tokens"] = jax.lax.dynamic_update_index_in_dim(
          decode_state["tokens"],
          jnp.expand_dims(unboxed_prefix["tokens"][i], axis=0),
          slot,
          0,
      )
      decode_state["token_logp"] = jax.lax.dynamic_update_index_in_dim(
          decode_state["token_logp"],
          jnp.expand_dims(unboxed_prefix["token_logp"][i], axis=0),
          slot,
          0,
      )

    inserted_logits = jax.lax.with_sharding_constraint(decode_state["logits"], self.replicated_sharding)
    inserted_generated_tokens = jax.lax.with_sharding_constraint(
        decode_state["generated_tokens"], self.replicated_sharding
    )
    inserted_next_pos = jax.lax.with_sharding_constraint(decode_state["next_pos"], self.replicated_sharding)
    inserted_tokens = jax.lax.with_sharding_constraint(decode_state["tokens"], self.replicated_sharding)
    inserted_cache = jax.lax.with_sharding_constraint(inserted_cache, self.kv_cache_shardings)
    inserted_token_logp = jax.lax.with_sharding_constraint(decode_state["token_logp"], self.replicated_sharding)

    return {
        "logits": inserted_logits,
        "cache": inserted_cache,
        "next_pos": inserted_next_pos,
        "generated_tokens": inserted_generated_tokens,
        "tokens": inserted_tokens,
        "token_logp": inserted_token_logp,
    }

  @functools.partial(jax.jit, static_argnums=(0,), donate_argnames=("prefix", "decode_state"))
  def _insert_jit(
      self,
      prefix: Prefix,
      decode_state: DecodeState,
      slot: int,
      request_id: uuid.UUID | None = None,  # pylint: disable=unused-argument
      page_state_in: PageState | None = None,
  ) -> DecodeState:
    """Insert a single computed prefill cache into KV cache."""
    unboxed_prefix = max_utils.unbox_logicallypartioned(prefix)
    unboxed_prefix["cache"] = self._maybe_unstack_prefill_result_cache(unboxed_prefix["cache"])

    def copy(path, partial_cache, full_cache, annotations):
      path_key = path[-1].key
      if path_key in [
          "cache_ar_index",
          "cached_ar_key",
          "cached_ar_value",
          "cached_ar_key_scale",
          "cached_ar_value_scale",
      ]:
        return full_cache

      batch_idx = -1
      if "cache_batch" in annotations:
        batch_idx = annotations.index("cache_batch")
      elif "cache_scale_batch" in annotations:
        batch_idx = annotations.index("cache_scale_batch")

      if batch_idx < 0:
        raise ValueError(f"Batch index {batch_idx=} shouldn't be less than zero for {path_key}, got {annotations=}")

      if path_key == "cache_ar_segment_id":
        s = list(full_cache.shape)
        s[batch_idx] = 1
        zeros = jnp.zeros(tuple(s), dtype=jnp.int32)
        return jax.lax.dynamic_update_index_in_dim(full_cache, zeros, slot, batch_idx)
      elif path_key == "cache_prefill_segment_id":
        s = list(full_cache.shape)
        s[batch_idx] = 1
        zeros = jnp.zeros(tuple(s), dtype=jnp.int32)
        # zero out in case prefill cache is too small to cover
        full_cache = jax.lax.dynamic_update_index_in_dim(full_cache, zeros, slot, batch_idx)
        # copy prefill cache
        full_cache = jax.lax.dynamic_update_index_in_dim(full_cache, partial_cache, slot, batch_idx)
        return full_cache
      elif path_key == "cached_ar_lengths":
        return full_cache.at[slot].set(0)
      elif path_key in [
          "cached_prefill_key",
          "cached_prefill_value",
          "cached_prefill_key_scale",
          "cached_prefill_value_scale",
      ]:
        return jax.lax.dynamic_update_index_in_dim(full_cache, partial_cache, slot, batch_idx)
      else:
        raise ValueError(f"We don't have a strategy for inserting {path_key}")

    if self.config.attention == "paged" and self.page_state is not None:

      def _copy_paged(path, prefix_cache, decode_state_cache):
        path_key = path[-1].key
        if path_key in ["key_pages", "value_pages"]:
          page_map_for_slot = page_state_in.page_map[slot]  # pytype: disable=attribute-error
          num_pages_to_copy = page_state_in.num_pages_used[slot]  # pytype: disable=attribute-error

          def _update_pages(prefix_page_idx, state):
            decode_state_pages, prefix_pages, current_page_map = state
            prefix_page = jax.lax.dynamic_index_in_dim(prefix_pages, prefix_page_idx, axis=1)
            dest_page_idx = current_page_map[prefix_page_idx]
            decode_state_pages = jax.lax.dynamic_update_slice_in_dim(
                decode_state_pages, prefix_page, dest_page_idx, axis=1
            )
            return decode_state_pages, prefix_pages, current_page_map

          decode_state_cache, _, _ = jax.lax.fori_loop(
              0,
              num_pages_to_copy,
              _update_pages,
              (decode_state_cache, prefix_cache, page_map_for_slot),
          )
          return decode_state_cache
        else:
          raise ValueError(f"We don't have a strategy for inserting {path_key} for paged attention.")

      inserted_cache = jax.tree_util.tree_map_with_path(
          _copy_paged,
          unboxed_prefix["cache"],
          decode_state["cache"],
      )
    else:
      inserted_cache = jax.tree_util.tree_map_with_path(
          copy,
          unboxed_prefix["cache"],
          decode_state["cache"],
          self.kv_cache_annotations_named,
      )

    inserted_logits = jax.lax.dynamic_update_index_in_dim(decode_state["logits"], unboxed_prefix["logits"], slot, 0)
    inserted_next_pos = jax.lax.dynamic_update_index_in_dim(decode_state["next_pos"], unboxed_prefix["next_pos"], slot, 0)
    inserted_generated_tokens = jax.lax.dynamic_update_index_in_dim(
        decode_state["generated_tokens"],
        unboxed_prefix["generated_tokens"],
        slot,
        0,
    )
    inserted_tokens = jax.lax.dynamic_update_index_in_dim(decode_state["tokens"], unboxed_prefix["tokens"], slot, 0)
    inserted_token_logp = jax.lax.dynamic_update_index_in_dim(
        decode_state["token_logp"], unboxed_prefix["token_logp"], slot, 0
    )

    inserted_logits = jax.lax.with_sharding_constraint(inserted_logits, self.replicated_sharding)
    inserted_generated_tokens = jax.lax.with_sharding_constraint(inserted_generated_tokens, self.replicated_sharding)
    inserted_next_pos = jax.lax.with_sharding_constraint(inserted_next_pos, self.replicated_sharding)
    inserted_tokens = jax.lax.with_sharding_constraint(inserted_tokens, self.replicated_sharding)
    inserted_cache = jax.lax.with_sharding_constraint(inserted_cache, self.kv_cache_shardings)
    inserted_token_logp = jax.lax.with_sharding_constraint(inserted_token_logp, self.replicated_sharding)

    return {
        "logits": inserted_logits,
        "cache": inserted_cache,
        "next_pos": inserted_next_pos,
        "generated_tokens": inserted_generated_tokens,
        "tokens": inserted_tokens,
        "token_logp": inserted_token_logp,
    }

  def insert(
      self,
      prefix: Prefix,
      decode_state: DecodeState,
      slot: int,
      request_id: uuid.UUID | None = None,
  ) -> DecodeState:
    """Non-JIT wrapper for inserting prefill cache."""

    current_page_state = None
    if self.config.attention == "paged" and self.page_manager is not None:
      if self.page_state is None:
        self.page_state = self.page_manager.get_initial_page_state()
      current_page_state = self.page_state

    updated_decode_state = self._insert_jit(
        prefix=prefix,
        decode_state=decode_state,
        slot=slot,
        page_state_in=current_page_state,
    )

    # Update the PageState after the JIT call
    if self.config.attention == "paged" and self.page_manager is not None and self.page_state is not None:
      new_has_active_page = self.page_state.has_active_page.at[slot].set(True)
      self.page_state = self.page_state.replace(has_active_page=new_has_active_page)
    return updated_decode_state

  @functools.partial(
      jax.jit,
      static_argnums=(0,),
      static_argnames=(
          "num_prompts",
          "seq_len",
      ),
      donate_argnums=(
          1,
          2,
      ),
  )
  def insert_partial(
      self,
      prefix: PackedPrefix,
      decode_state: DecodeState,
      cache: Any,
      slots: jax.Array,
      *,
      start_indices: jax.Array,
      num_prompts: int,
      seq_len: int,
  ) -> DecodeState:
    """Insert into KV cache"""
    unboxed_prefix = max_utils.unbox_logicallypartioned(prefix)
    cache_unboxed = max_utils.unbox_logicallypartioned(cache)
    cache_unboxed = self._maybe_unstack_prefill_result_cache(cache_unboxed)
    start_idx = 0
    slot = slots[0]

    def copy(path, partial_cache, full_cache, annotations):
      path_key = path[-1].key
      if path_key in [
          "cache_ar_index",
          "cached_ar_key",
          "cached_ar_value",
          "cached_ar_key_scale",
          "cached_ar_value_scale",
      ]:
        return full_cache  # we don't even zero these out because we can mask them out.

      batch_idx = -1
      if "cache_batch" in annotations:
        batch_idx = annotations.index("cache_batch")
      elif "cache_scale_batch" in annotations:
        batch_idx = annotations.index("cache_scale_batch")

      if batch_idx < 0:
        raise ValueError(f"Batch index {batch_idx=} shouldn't be less than zero for {path_key}, got {annotations=}")

      if path_key == "cache_ar_segment_id":
        ### goal: zero this out in case there is existing data
        zeros = jnp.zeros((1, self.config.max_target_length - self.config.max_prefill_predict_length), dtype=jnp.int32)
        return jax.lax.dynamic_update_index_in_dim(full_cache, zeros, slot, batch_idx)
      elif path_key == "cache_prefill_segment_id":
        zeros = jnp.zeros((1, self.config.max_prefill_predict_length), dtype=jnp.int32)
        ## zero out in case prefill cache is too small to cover
        full_cache = jax.lax.dynamic_update_index_in_dim(full_cache, zeros, slot, batch_idx)
        # In case partial_cache is too small to slice at the given index, pad it with an extra seqlen
        if i == num_prompts - 1:
          pad = jnp.zeros((1, seq_len), dtype=int)
          partial_cache = jnp.concatenate([partial_cache, pad], axis=1)
        ## copy prefill cache
        partial_cache = jax.lax.dynamic_slice(partial_cache, (0, start_idx), (1, seq_len))
        partial_cache = (partial_cache == partial_cache[0, 0]).astype(int)
        full_cache = jax.lax.dynamic_update_index_in_dim(full_cache, partial_cache, slot, batch_idx)
        return full_cache
      elif path_key == "cached_ar_lengths":
        return full_cache.at[slot].set(0)
      elif path_key in [
          "cached_prefill_key",
          "cached_prefill_value",
          "cached_prefill_key_scale",
          "cached_prefill_value_scale",
      ]:
        seqlen_index = self.config.prefill_cache_axis_order.split(",").index("1")
        start_indices = [0, 0, 0, 0]
        start_indices[seqlen_index] = start_idx
        slice_size = list(partial_cache.shape)
        slice_size[seqlen_index] = seq_len

        slice_size = tuple(slice_size)
        # Same as in prefill_segment_id processing
        if i == num_prompts - 1:
          pad = jnp.zeros(slice_size, dtype=partial_cache.dtype)
          partial_cache = jnp.concatenate([partial_cache, pad], axis=seqlen_index)
        partial_cache = jax.lax.dynamic_slice(partial_cache, start_indices, slice_size)

        return jax.lax.dynamic_update_index_in_dim(full_cache, partial_cache, slot, batch_idx)
      else:
        raise ValueError(f"We don't have a strategy for inserting {path_key}")

    inserted_cache = decode_state["cache"]
    inserted_logits = decode_state["logits"]
    inserted_next_pos = decode_state["next_pos"]
    inserted_generated_tokens = decode_state["generated_tokens"]
    inserted_tokens = decode_state["tokens"]
    inserted_token_logp = decode_state["token_logp"]

    for i in range(num_prompts):
      start_idx = start_indices[i]
      slot = slots[i]
      inserted_cache = jax.tree_util.tree_map_with_path(
          copy, cache_unboxed, inserted_cache, self.kv_cache_annotations_named
      )
      inserted_logits = jax.lax.dynamic_update_index_in_dim(inserted_logits, unboxed_prefix["logits"][i, ...], slot, 0)
      inserted_next_pos = jax.lax.dynamic_update_index_in_dim(
          inserted_next_pos, unboxed_prefix["next_pos"][i, ...], slot, 0
      )
      inserted_generated_tokens = jax.lax.dynamic_update_index_in_dim(
          inserted_generated_tokens,
          unboxed_prefix["generated_tokens"][i, ...],
          slot,
          0,
      )
      inserted_tokens = jax.lax.dynamic_update_index_in_dim(inserted_tokens, unboxed_prefix["tokens"][i, ...], slot, 0)
      inserted_token_logp = jax.lax.dynamic_update_index_in_dim(
          inserted_token_logp, unboxed_prefix["token_logp"][i, ...], slot, 0
      )

    inserted_logits = jax.lax.with_sharding_constraint(inserted_logits, self.replicated_sharding)
    inserted_generated_tokens = jax.lax.with_sharding_constraint(inserted_generated_tokens, self.replicated_sharding)
    inserted_next_pos = jax.lax.with_sharding_constraint(inserted_next_pos, self.replicated_sharding)
    inserted_tokens = jax.lax.with_sharding_constraint(inserted_tokens, self.replicated_sharding)
    inserted_cache = jax.lax.with_sharding_constraint(inserted_cache, self.kv_cache_shardings)
    inserted_token_logp = jax.lax.with_sharding_constraint(inserted_token_logp, self.replicated_sharding)

    return {
        "logits": inserted_logits,
        "cache": inserted_cache,
        "next_pos": inserted_next_pos,
        "generated_tokens": inserted_generated_tokens,
        "tokens": inserted_tokens,
        "token_logp": inserted_token_logp,
    }

  def release_pages(self, slot: int):
    """Releases pages associated with a specific slot (page group) via the PageManager."""
    if self.config.attention != "paged" or self.page_manager is None or self.page_state is None:
      print(f"Warning: release_pages called for slot {slot} but paged attention is not configured or state is missing.")
      return
    new_page_state = self.page_manager.release_pages(
        page_state=self.page_state, page_group_id=slot
    )  # pytype: disable=attribute-error
    self.page_state = new_page_state

  def get_prefix_destination_sharding(self) -> Any:
    return {
        "logits": self.replicated_sharding,
        "cache": self.prefill_kv_cache_shardings,
        "next_pos": self.replicated_sharding,
        "generated_tokens": self.replicated_sharding,
        "tokens": self.replicated_sharding,
        "token_logp": self.replicated_sharding,
    }

  def get_tokenizer(self) -> TokenizerParameters:
    """Return a protobuf of tokenizer info, callable from Py or C++."""
    try:
      tokenizer_type_val = TokenizerType.DESCRIPTOR.values_by_name[self.config.tokenizer_type].number
      return TokenizerParameters(
          path=self.config.tokenizer_path,
          tokenizer_type=tokenizer_type_val,
          access_token=self.config.hf_access_token,
          use_chat_template=self.config.use_chat_template,
          extra_ids=0,
      )
    except KeyError as _:
      raise KeyError(f"Unsupported tokenizer type: {self.config.tokenizer_type}") from None

  def build_tokenizer(self, metadata: TokenizerParameters) -> tokenizer_api.Tokenizer:
    """Return a tokenizer"""
    if metadata.tokenizer_type == TokenizerType.tiktoken:
      return token_utils.TikToken(metadata)
    elif metadata.tokenizer_type == TokenizerType.sentencepiece:
      return token_utils.SentencePieceTokenizer(metadata)
    elif metadata.tokenizer_type == TokenizerType.huggingface:
      tokenizer_model = token_utils.HuggingFaceTokenizer(metadata)
      if tokenizer_model.tokenizer.pad_token_id is None:
        if tokenizer_model.tokenizer.unk_token_id is not None:
          tokenizer_model.tokenizer.pad_token_id = tokenizer_model.tokenizer.unk_token_id
        else:
          tokenizer_model.tokenizer.pad_token_id = -1
      return tokenizer_model
    else:
      raise ValueError(f"Unsupported tokenizer type: {metadata.tokenizer_type}")

  def init_decode_state(
      self,
      *args,  # pylint: disable=unused-argument
      rng: PRNGKeyType | None = None,
      **kwargs,  # pylint: disable=unused-argument
  ) -> DecodeState:
    """Initialises any state which a generation step transforms."""
    if rng is None:
      rng = jax.random.PRNGKey(0)
    page_state = None
    if self.config.attention == "paged" and self.page_manager is not None:
      page_state = self.page_manager.get_initial_page_state()  # pytype: disable=attribute-error

    # pylint: disable=unused-argument
    def init(abstract_params, page_state):
      x = jnp.ones(
          (int(self.config.per_device_batch_size * self.mesh.size), 1),
          dtype=jnp.int32,
      )
      dummy_image = jnp.ones(
          multimodal_utils.get_dummy_image_shape_for_init(
              self.config.model_name, batch_size=self.config.micro_batch_size_to_train_on
          ),
          dtype=jnp.int32,
      )
      _, cache = self.model.apply(
          abstract_params,
          x,
          x,
          encoder_images=dummy_image if self.config.use_multimodal else None,
          enable_dropout=False,
          model_mode=MODEL_MODE_AUTOREGRESSIVE,
          rngs={"params": rng},
          mutable=["cache"],
          page_state=page_state,
          slot=0,
      )

      next_pos = jnp.zeros(
          (int(self.config.per_device_batch_size * self.mesh.size), 1),
          dtype=jnp.int32,
      )
      generated_tokens = jnp.zeros(
          (int(self.config.per_device_batch_size * self.mesh.size), 1),
          dtype=jnp.int32,
      )
      tokens = jnp.zeros(
          (int(self.config.per_device_batch_size * self.mesh.size), 1),
          dtype=jnp.int32,
      )
      token_logp = jnp.zeros(
          (int(self.config.per_device_batch_size * self.mesh.size), 1),
          dtype=jnp.float32,
      )
      return {
          "logits": jnp.zeros(
              (
                  int(self.config.per_device_batch_size * self.mesh.size),
                  1,
                  self.config.vocab_size,
              )
          ),
          "cache": cache["cache"],
          "next_pos": next_pos,
          "generated_tokens": generated_tokens,
          "tokens": tokens,
          "token_logp": token_logp,
      }

    with nn_partitioning.axis_rules(self.config.logical_axis_rules):
      abstract_outputs = jax.eval_shape(init, self.abstract_params, page_state)
    logical_annotations = nn.get_partition_spec(abstract_outputs)

    with self._mesh, nn_partitioning.axis_rules(self.config.logical_axis_rules):
      mesh_annotations = nn.logical_to_mesh(logical_annotations)

    shardings = jax.tree_util.tree_map(
        lambda mesh_annotation: jax.sharding.NamedSharding(self._mesh, mesh_annotation),
        mesh_annotations,
    )

    @functools.partial(jax.jit, out_shardings=shardings)
    def initialize():
      return jax.tree_util.tree_map(lambda x: jnp.zeros(x.shape, x.dtype), abstract_outputs)

    init_state = initialize()
    cache = init_state["cache"]

    def is_lp(k):
      return isinstance(k, flax.linen.spmd.LogicallyPartitioned)

    self.kv_cache_annotations_named = jax.tree_util.tree_map(lambda x: tuple(x.names), cache, is_leaf=is_lp)
    zeroed = max_utils.unbox_logicallypartioned(init_state)
    return zeroed

  @property
  def max_concurrent_decodes(self) -> int:
    """Free slots."""
    return int(self.config.per_device_batch_size * self.mesh.size)

  @property
  def max_prefill_length(self) -> int:
    """Maximum prefill length."""
    return int(self.config.max_prefill_predict_length)

  @property
  def use_chunked_prefill(self) -> bool:
    """Whether to use chunked prefill."""
    return self.config.use_chunked_prefill

  @property
  def prefill_chunk_size(self) -> int:
    """Prefill chunk size."""
    return int(self.config.prefill_chunk_size)

  @property
  def samples_per_slot(self) -> int:
    """Number of samples per slot."""
    return 1

  @property
  def mesh(self) -> jax.sharding.Mesh:
    return self._mesh

  @property
  def colocated_cpus(self) -> None:
    """CPU devices colocated with the engine's accelerators."""
    raise NotImplementedError


def set_engine_vars_from_base_engine(
    engine: MaxEngine,
    base_engine: MaxEngine,
    rng: PRNGKeyType,
):
  """Set internal vars from base_engine, which has already loaded the checkpoint and has sharding,
  mesh, and kv cache related vars set.
  """
  if base_engine.model.quant:
    engine.model.quant.quant_mode = base_engine.model.quant.quant_mode
  engine.state_mesh_annotations = base_engine.state_mesh_annotations
  engine.abstract_params = base_engine.abstract_params
  engine.kv_cache_annotations = maxtext_utils.get_kv_cache_annotations(engine.model, engine.config, rng, engine.mesh)  # pylint: disable=protected-access
  engine.kv_cache_shardings = jax.tree_util.tree_map(
      lambda x: jax.sharding.NamedSharding(engine.mesh, x),
      engine.kv_cache_annotations,  # pylint: disable=protected-access
  )


def create_engine_from_config_flags(
    maxengine_config_filepath, batch_size, max_prefill_predict_length, max_target_length, args_str
):
  """Create new MaxEngine instance with given batch_size, prefill and target lengths, and any config
  params provided through `args_str`.
  """
  # batch and cache related
  args = {
      "scan_layers": "false",
      "async_checkpointing": "false",
      "ici_fsdp_parallelism": "1",
      "ici_autoregressive_parallelism": "1",
      "ici_tensor_parallelism": "-1",
      "weight_dtype": "bfloat16",
      "attention": "dot_product",
      "max_prefill_predict_length": f"{max_prefill_predict_length}",
      "max_target_length": f"{max_target_length}",
      "per_device_batch_size": f"{batch_size}",
  }

  print(f"Command line args: {args_str}")
  cmd_args = args_str.split(" ")
  for cmd_arg in cmd_args:
    if cmd_arg:
      k, v = cmd_arg.split("=")
      args[k.strip()] = v.strip()
  assert "load_parameters_path" in args, "load_parameters_path must be defined"
  if maxengine_config_filepath is None:
    maxengine_config_filepath = os.path.join(MAXTEXT_PKG_DIR, "configs", "base.yml")
  updated_args = [os.path.join(MAXTEXT_PKG_DIR, "maxengine_server.py"), maxengine_config_filepath]
  for k, v in args.items():
    option = f"{k}={v}"
    updated_args.append(option)
  print(f"Invoking maxengine with args:\n \t{updated_args}")
  cfg = pyconfig.initialize(updated_args)
  engine = MaxEngine(cfg)
  return engine<|MERGE_RESOLUTION|>--- conflicted
+++ resolved
@@ -475,27 +475,15 @@
     input_tokens = jnp.expand_dims(padded_tokens, 0)  # [BATCH, SEQUENCE]
     positions = jnp.expand_dims(jnp.arange(start_position, start_position + input_tokens.shape[1]), 0)
 
-<<<<<<< HEAD
-    input_images = None
-    input_image_masks = None
-=======
->>>>>>> ee917cdc
     if self.config.use_multimodal and images is not None:
       if images.ndim == 3:
         # For Gemma3 single image, add batch and image count dimensions
         images = images[jnp.newaxis, jnp.newaxis, ...]
+        image_masks = image_masks[jnp.newaxis, ...] if image_masks is not None else None
       elif images.ndim == 4:
         # add batch dimension
-<<<<<<< HEAD
-        input_images = images[jnp.newaxis, ...]
-        input_image_masks = image_masks[jnp.newaxis, ...] if image_masks is not None else None
-      elif images.ndim == 5:
-        # Batch dim already present, copy image as is
-        input_images = images
-        input_image_masks = image_masks if image_masks is not None else None
-=======
         images = images[jnp.newaxis, ...]
->>>>>>> ee917cdc
+        image_masks = image_masks[jnp.newaxis, ...] if image_masks is not None else None
 
     # sequence_indicator will be concatenated to existing_prefix decoder_segment_ids
     start_to_n = jnp.arange(start_position, start_position + input_tokens.shape[1])
@@ -509,12 +497,8 @@
           input_params,
           input_tokens,
           positions,
-<<<<<<< HEAD
-          encoder_images=input_images,
-          encoder_image_masks=input_image_masks,
-=======
           encoder_images=images,
->>>>>>> ee917cdc
+          encoder_image_masks=image_masks,
           decoder_segment_ids=sequence_indicator,
           enable_dropout=False,
           model_mode=MODEL_MODE_PREFILL,
