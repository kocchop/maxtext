#  Copyright 2023 Google LLC
#
#  Licensed under the Apache License, Version 2.0 (the "License");
#  you may not use this file except in compliance with the License.
#  You may obtain a copy of the License at
#
#       https://www.apache.org/licenses/LICENSE-2.0
#
#  Unless required by applicable law or agreed to in writing, software
#  distributed under the License is distributed on an "AS IS" BASIS,
#  WITHOUT WARRANTIES OR CONDITIONS OF ANY KIND, either express or implied.
#  See the License for the specific language governing permissions and
#  limitations under the License.

"""Linear Layers."""

import functools
import operator
from typing import Any, Callable, Iterable, Sequence, Tuple, Union, Optional

import flax
from flax.linen import partitioning
import flax.linen as nn
import jax
from jax import lax
import jax.numpy as jnp
import common_types
from layers import initializers
from layers import normalizations
from layers import quantizations
import numpy as np
from jax.ad_checkpoint import checkpoint_name
from jax.experimental import shard_map
import math
import max_logging
import max_utils
from aqt.jax.v2 import aqt_tensor
from kernels import megablox as mblx
from enum import Enum, auto


Array = common_types.Array
Config = common_types.Config
DType = common_types.DType
Mesh = common_types.Mesh
NdInitializer = initializers.NdInitializer

nd_dense_init = initializers.nd_dense_init
bias_init = initializers.default_bias_init

RMSNorm = normalizations.RMSNorm
Quant = quantizations.AqtQuantization
QTensor = aqt_tensor.QTensor


DISPATCH = "dispatch"
COMBINE = "combine"


def _convert_to_activation_function(fn_or_string: Union[str, Callable[..., Any]]) -> Callable[..., Any]:
  """Convert a string to an activation function."""
  if fn_or_string == "linear":
    return lambda x: x
  elif isinstance(fn_or_string, str):
    return getattr(nn, fn_or_string)
  elif callable(fn_or_string):
    return fn_or_string
  else:
    raise ValueError(
        f"""Don't know how to convert {fn_or_string}
                         to an activation function"""
    )


def _normalize_axes(axes: Iterable[int], ndim: int) -> Tuple[int]:
  # A tuple by convention. len(axes_tuple) then also gives the rank efficiently.
  return tuple(ax if ax >= 0 else ndim + ax for ax in axes)


def _canonicalize_tuple(x):
  if isinstance(x, Iterable):
    return tuple(x)
  else:
    return (x,)


def _compute_dot_general(inputs, kernel, kernel_axes, axis, contract_ind, matmul_precision, quant):
  """Computes a dot_general operation that may be quantized."""
  dot_general = lax.dot_general
  matmul_precision = lax.Precision(matmul_precision)
  if quant:
    dot_general_cls = quant.dot_general_cls(mesh_axes=kernel_axes)
    dot_general = dot_general_cls()
    return dot_general(inputs, kernel, ((axis, contract_ind), ((), ())), precision=None)
  return dot_general(inputs, kernel, ((axis, contract_ind), ((), ())), precision=matmul_precision)


class DenseGeneral(nn.Module):
  """A linear transformation with flexible axes.

  Attributes:
    features: tuple with numbers of output features.
    axis: tuple with axes to apply the transformation on.
    weight_dtype: the dtype of the weights (default: float32).
    dtype: the dtype of the computation (default: float32).
    kernel_init: initializer function for the weight matrix.
    use_bias: whether to add bias in linear transformation.
    quant: quantization config, defaults to None implying no quantization.
  """

  features: Union[Iterable[int], int]
  axis: Union[Iterable[int], int] = -1
  weight_dtype: DType = jnp.float32
  dtype: DType = jnp.float32
  kernel_init: NdInitializer = nd_dense_init(1.0, "fan_in", "truncated_normal")
  kernel_axes: Tuple[Optional[str], ...] = ()
  quant: Optional[Quant] = None
  use_bias: bool = False
  matmul_precision: str = "default"

  @nn.compact
  def __call__(self, inputs: Array) -> Array:
    """Applies a linear transformation to the inputs along multiple dimensions.

    Args:
      inputs: The nd-array to be transformed.

    Returns:
      The transformed input.
    """

    features = _canonicalize_tuple(self.features)
    axis = _canonicalize_tuple(self.axis)

    inputs = jnp.asarray(inputs, self.dtype)
    axis = _normalize_axes(axis, inputs.ndim)

    kernel_shape = tuple(inputs.shape[ax] for ax in axis) + features
    kernel_in_axis = np.arange(len(axis))
    kernel_out_axis = np.arange(len(axis), len(axis) + len(features))
    if quantizations.in_serve_mode(self.quant):
      # During aqt convert state we delete kernel weight from params to save memory.
      # Instead they are retrieved from the tensors stored in the 'aqt' collection.
      kernel = jnp.zeros(kernel_shape)
    else:
      kernel = self.param(
          "kernel",
          nn.with_logical_partitioning(self.kernel_init, self.kernel_axes),
          kernel_shape,
          self.weight_dtype,
          kernel_in_axis,
          kernel_out_axis,
      )
    kernel = jnp.asarray(kernel, self.dtype)
    contract_ind = tuple(range(0, len(axis)))
    output = _compute_dot_general(inputs, kernel, self.kernel_axes, axis, contract_ind, self.matmul_precision, self.quant)

    if self.use_bias:
      bias_axes, bias_shape = (
          self.kernel_axes[-len(features) :],
          kernel_shape[-len(features) :],
      )
      bias = self.param(
          "bias",
          nn.with_logical_partitioning(bias_init, bias_axes),
          bias_shape,
          self.weight_dtype,
      )
      bias = jnp.asarray(bias, self.dtype)
      output += bias
    return output


class GateLogit(nn.Module):
  """A layer used to compute gate logits, allowing to return the pre bias values for DeepSeek routing.

  Attributes:
    features: tuple with numbers of output features.
    model_name: which model to run.
    axis: tuple with axes to apply the transformation on.
    weight_dtype: the dtype of the weights (default: float32).
    dtype: the dtype of the computation (default: float32).
    kernel_init: initializer function for the weight matrix.
    kernel_axes: tuple with axes to apply kernel function.
    use_bias: whether to add learnable bias in gate logit scores.
      When enabled, this bias aids expert load balancing (like in DeepSeek V3),
      and is not part of the loss calculation.
    score_func: scoring function for output normalization before applying bias.
    quant: quantization config, defaults to None implying no quantization.
    matmul_precision: precision for JAX functions.
  """

  features: Union[Iterable[int], int]
  model_name: str
  axis: Union[Iterable[int], int] = -1
  weight_dtype: DType = jnp.float32
  dtype: DType = jnp.float32
  kernel_init: NdInitializer = nd_dense_init(1.0, "fan_in", "truncated_normal")
  kernel_axes: Tuple[Optional[str], ...] = ()
  use_bias: bool = False
  score_func: str = ""
  quant: Optional[Quant] = None
  matmul_precision: str = "default"

  @nn.compact
  def __call__(self, inputs: Array) -> Tuple[Array, Optional[Array]]:

    features = _canonicalize_tuple(self.features)
    axis = _canonicalize_tuple(self.axis)

    inputs = jnp.asarray(inputs, self.dtype)
    axis = _normalize_axes(axis, inputs.ndim)

    kernel_shape = tuple(inputs.shape[ax] for ax in axis) + features
    kernel_in_axis = np.arange(len(axis))
    kernel_out_axis = np.arange(len(axis), len(axis) + len(features))
    if quantizations.in_serve_mode(self.quant):
      # During aqt convert state we delete kernel weight from params to save memory.
      # Instead they are retrieved from the tensors stored in the 'aqt' collection.
      kernel = jnp.zeros(kernel_shape)
    else:
      kernel = self.param(
          "kernel",
          nn.with_logical_partitioning(self.kernel_init, self.kernel_axes),
          kernel_shape,
          self.weight_dtype,
          kernel_in_axis,
          kernel_out_axis,
      )
    kernel = jnp.asarray(kernel, self.dtype)

    contract_ind = tuple(range(0, len(axis)))
    output = _compute_dot_general(inputs, kernel, self.kernel_axes, axis, contract_ind, self.matmul_precision, self.quant)
    pre_bias_logits = None

    if self.score_func:
      output = _convert_to_activation_function(self.score_func)(output)
      if self.model_name.startswith("deepseek3"):
        pre_bias_logits = output

    if self.use_bias:
      bias_axes, bias_shape = (
          self.kernel_axes[-len(features) :],
          kernel_shape[-len(features) :],
      )
      bias = self.param(
          "bias",
          nn.with_logical_partitioning(bias_init, bias_axes),
          bias_shape,
          self.weight_dtype,
      )
      bias = jnp.asarray(bias, self.dtype)
      output += bias
    return output, pre_bias_logits


class MlpBlock(nn.Module):
  """Transformer MLP / feed-forward block.

  Attributes:
    intermediate_dim: Shared dimension of hidden layers.
    activations: Type of activations for each layer.  Each element is either
      'linear', a string function name in flax.linen, or a function.
    kernel_init: Kernel function, passed to the dense layers.
    deterministic: Whether the dropout layers should be deterministic.
    intermediate_dropout_rate: Dropout rate used after the intermediate layers.
    dtype: computation data type for the dense layer.
    weight_dtype: weight data type for the dense layer.
    use_bias: whether to add bias in all feedforward layers.
    use_pre_norm: whether to add pre layer norm in mlp layers.
    quant: Optional quantization config, no quantization if None.
  """

  config: Config
  intermediate_dim: int = 2048
  activations: Sequence[Union[str, Callable[..., Any]]] = ("relu",)
  kernel_init: NdInitializer = nd_dense_init(1.0, "fan_in", "truncated_normal")
  intermediate_dropout_rate: float = 0.1
  dtype: Any = jnp.float32
  weight_dtype: Any = jnp.float32
  use_bias: bool = False
  use_pre_norm: bool = False
  quant: Optional[Quant] = None

  def get_norm_layer(self):
    if self.config.decoder_block in ("default", "llama2", "mistral", "gemma", "deepseek"):
      return RMSNorm
    elif self.config.decoder_block == "gpt3":
      from layers import gpt3

      return functools.partial(gpt3.Gpt3LayerNorm, reductions_in_fp32=False, use_bias=self.use_bias)
    else:
      raise ValueError(f"Incorrect decoder_block name {self.config.decoder_block=}")

  @nn.compact
  def __call__(self, inputs, decode: bool = False, deterministic: bool = False):
    """Applies Transformer MlpBlock module."""
    cfg = self.config

    if self.use_pre_norm:
      inputs = self.get_norm_layer()(
          name="mlp_layer_norm",
          dtype=cfg.dtype,
          weight_dtype=cfg.weight_dtype,
          kernel_axes=("norm",),
          epsilon=cfg.normalization_layer_epsilon,
      )(inputs)

    # Iterate over specified MLP input activation functions.
    # e.g. ('relu',) or ('gelu', 'linear') for gated-gelu.
    activations = []
    if cfg.fused_mlp:
      x = DenseGeneral(
          (len(self.activations), self.intermediate_dim),
          dtype=self.dtype,
          weight_dtype=self.weight_dtype,
          kernel_init=self.kernel_init,
          kernel_axes=("embed", "num_activations", "mlp"),
          name="wi",
          quant=self.quant,
          use_bias=self.use_bias,
          matmul_precision=self.config.matmul_precision,
      )(inputs)
      x = checkpoint_name(x, "mlpwi")
      for idx, act_fn in enumerate(self.activations):
        y = _convert_to_activation_function(act_fn)(x[:, :, idx, ...])
        activations.append(y)
    else:
      for idx, act_fn in enumerate(self.activations):
        dense_name = "wi" if len(self.activations) == 1 else f"wi_{idx}"
        x = DenseGeneral(
            self.intermediate_dim,
            dtype=self.dtype,
            weight_dtype=self.weight_dtype,
            kernel_init=self.kernel_init,
            kernel_axes=("embed", "mlp"),
            name=dense_name,
            quant=self.quant,
            use_bias=self.use_bias,
            matmul_precision=self.config.matmul_precision,
        )(inputs)
        x = checkpoint_name(x, "mlp" + dense_name)
        if cfg.activations_in_float32:
          x = x.astype(jnp.float32)
        x = _convert_to_activation_function(act_fn)(x)
        activations.append(x)

    # Take elementwise product of above intermediate activations.
    x = functools.reduce(operator.mul, activations).astype(self.dtype)
    # Apply dropout and final dense output projection.
    x = nn.Dropout(rate=self.intermediate_dropout_rate, broadcast_dims=(-2,))(
        x, deterministic=deterministic
    )  # Broadcast along length.
    x = nn.with_logical_constraint(x, ("activation_batch", "activation_length", "activation_mlp"))
    output = DenseGeneral(
        inputs.shape[-1],
        dtype=self.dtype,
        weight_dtype=self.weight_dtype,
        kernel_init=self.kernel_init,
        kernel_axes=("mlp", "embed"),
        name="wo",
        quant=self.quant,
        use_bias=self.use_bias,
        matmul_precision=self.config.matmul_precision,
    )(x)

    output = checkpoint_name(output, "mlpwo")
    return output


class MoeBlock(nn.Module):
  """Mixture of Experts (MoE) block.

  Attributes:
    num_experts: Number of experts.
    num_experts_per_tok: Number of experts for each token.
    mesh: Mesh, device mesh.
    kernel_init: Kernel function, passed to the dense layers.
    kernel_axes: Tuple with axes to apply kernel function.
    intermediate_dim: Intermediate dimension of MoE.
    weight_dtype: Type for the weights.
    dtype: Type for the dense layer.
    quant: Optional quantization config, no quantization if None.
  """

  config: Config
  num_experts: int
  num_experts_per_tok: int
  mesh: Mesh
  kernel_init: NdInitializer
  kernel_axes: Tuple[Optional[str], ...]
  intermediate_dim: int = 2048
  weight_dtype: DType = jnp.float32
  dtype: DType = jnp.float32
  quant: Optional[Quant] = None

  # The first axes is expert
  wi_kernel_axes = ("exp", "embed_no_exp", "mlp")
  wo_kernel_axes = ("exp", "mlp", "embed_no_exp")

  def generate_kernels(self, num_experts, emb_dim, mlp_dim):

    kernel_in_axis = np.arange(1)
    kernel_out_axis = np.arange(1, 2)
    kernel_init = nd_dense_init(1.0, "fan_in", "truncated_normal")

    if quantizations.in_serve_mode(self.quant):
      # During aqt convert state we delete kernel weight from params to save memory.
      # Instead they are retrieved from the tensors stored in the 'aqt' collection.
      w0_kernel = jnp.zeros((num_experts, emb_dim, mlp_dim))
    else:
      w0_kernel = self.param(
          "wi_0",
          nn.with_logical_partitioning(kernel_init, self.wi_kernel_axes),
          (num_experts, emb_dim, mlp_dim),
          self.weight_dtype,
          kernel_in_axis,
          kernel_out_axis,
      )

    w0_kernel = jnp.asarray(w0_kernel, self.dtype)

    if quantizations.in_serve_mode(self.quant):
      # During aqt convert state we delete kernel weight from params to save memory.
      # Instead they are retrieved from the tensors stored in the 'aqt' collection.
      w1_kernel = jnp.zeros((num_experts, emb_dim, mlp_dim))
    else:
      w1_kernel = self.param(
          "wi_1",
          nn.with_logical_partitioning(kernel_init, self.wi_kernel_axes),
          (num_experts, emb_dim, mlp_dim),
          self.weight_dtype,
          kernel_in_axis,
          kernel_out_axis,
      )
    w1_kernel = jnp.asarray(w1_kernel, self.dtype)

    if quantizations.in_serve_mode(self.quant):
      # During aqt convert state we delete kernel weight from params to save memory.
      # Instead they are retrieved from the tensors stored in the 'aqt' collection.
      wo_kernel = jnp.zeros((num_experts, mlp_dim, emb_dim))
    else:
      wo_kernel = self.param(
          "wo",
          nn.with_logical_partitioning(kernel_init, self.wo_kernel_axes),
          (num_experts, mlp_dim, emb_dim),
          self.weight_dtype,
          kernel_in_axis,
          kernel_out_axis,
      )
    wo_kernel = jnp.asarray(wo_kernel, self.dtype)
    return w0_kernel, w1_kernel, wo_kernel

  def get_topk(self, gate_logits, pre_bias_logits):
    # shape of top_k_weights & top_k_indices: (batch, sequence, num_experts_per_tok)
    if self.config.model_name.startswith("deepseek3"):
      top_k_weights, top_k_indices = self.deepseek_routing(gate_logits, pre_bias_logits)
    else:
      top_k_weights, top_k_indices = jax.lax.top_k(gate_logits, self.num_experts_per_tok)

    if self.config.decoder_block == "deepseek":
      top_k_weights = self.deepseek_scale_weights(top_k_weights)
    else:
      top_k_weights = jax.nn.softmax(top_k_weights.astype(jnp.float32), axis=-1).astype(self.dtype)
    return top_k_weights, top_k_indices

  def deepseek_scale_weights(self, weights):
    """Scales weights according to DeepSeek's v3 reference implementation.
    https://github.com/deepseek-ai/DeepSeek-V3/blob/2f7b80eecebf3d1c84da5a0d465f6639ea175012/inference/model.py#L592-L594
    """
    if self.config.routed_score_func == "sigmoid":
      weights /= weights.sum(-1, keepdims=True)
    weights *= self.config.routed_scaling_factor
    return weights

  def deepseek_routing(self, gate_logits, pre_bias_logits):
    """DeepSeek routing logit. It involves two-stage selection process:

    1) Group Scoring: Experts are partitioned into n_routing_groups.
    Within each group, the logits of the top-2 scoring experts are summed to create an aggregate score for the group.
    2) The top-K (topk_routing_group) groups are identified based on their aggregate scores.
    The final set of selected experts is chosen only from within these top-K groups.

    The selection uses post_bias logits, but the return weigths are based on pre_bias logits.
    """
    # TODO(ranran): Add an option to turn off device-limited routing as it may not be optimal for TPUs.
    batch_size, seq_len = gate_logits.shape[0], gate_logits.shape[1]
    n = batch_size * seq_len
    experts_per_group = self.num_experts // self.num_experts_per_tok

    # Reshape
    gate_logits_flat = jnp.reshape(gate_logits, (n, self.num_experts))
    pre_bias_logits_falt = jnp.reshape(pre_bias_logits, (n, self.num_experts))
    scores_grouped = jnp.reshape(gate_logits_flat, (n, self.config.n_routing_groups, experts_per_group))

    # Group selection: select top2 from each group, sum values, then select top groups
    top2_in_group_vals, _ = jax.lax.top_k(scores_grouped, k=2)
    group_scores = jnp.sum(top2_in_group_vals.astype(jnp.float32), axis=-1)
    group_idx = jax.lax.top_k(group_scores, k=self.config.topk_routing_group)[1]

    # Create masks for selected groups
    group_mask = jax.nn.one_hot(group_idx, num_classes=self.config.n_routing_groups, dtype=jnp.float32)
    group_mask = jnp.sum(group_mask, axis=1)

    # Apply masks and get topk indices and weights
    score_mask_grouped = jnp.expand_dims(group_mask, axis=-1)
    score_mask_expanded = jnp.broadcast_to(score_mask_grouped, (n, self.num_experts_per_tok, experts_per_group))
    score_mask = jnp.reshape(score_mask_expanded, (n, self.num_experts))
    negative_infinity = -jax.numpy.inf
    masked_scores = jnp.where(score_mask > 0, gate_logits_flat, negative_infinity)
    top_k_indices = jax.lax.top_k(masked_scores, k=self.num_experts_per_tok)[1]
    top_k_weights = jnp.take_along_axis(pre_bias_logits_falt, top_k_indices, axis=-1)

    # Reshape
    top_k_indices = jnp.reshape(top_k_indices, (batch_size, seq_len, self.num_experts_per_tok))
    top_k_weights = jnp.reshape(top_k_weights, (batch_size, seq_len, self.num_experts_per_tok))
    return top_k_weights, top_k_indices

  def permute(self, inputs, gate_logits, pre_bias_logits):
    """Permute tokens to group by expert to fit gmm call."""
    # reshape inputs (batch, sequence, emb) to (batch * sequence, emb)
    inputs_shape = inputs.shape
    inputs_2d = jnp.reshape(inputs, (inputs_shape[0] * inputs_shape[1], inputs_shape[2]))
    weights, selected_experts = self.get_topk(gate_logits, pre_bias_logits)

    flatten_selected_experts = jnp.ravel(selected_experts)
    sorted_selected_experts = jnp.argsort(flatten_selected_experts)
    sorted_indices = sorted_selected_experts // self.num_experts_per_tok
    # sort inputs for number of selected experts
    sorted_inputs = jnp.take(inputs_2d, indices=sorted_indices, axis=0).astype(self.dtype)
    group_size = jnp.bincount(flatten_selected_experts, length=self.num_experts)
    return sorted_inputs, sorted_selected_experts, weights, group_size

  def unpermute(self, intermediate, sorted_selected_experts, weights, batch_size, sequence_length):
    """Unpermute tokens to original order and combine weights."""

    unsort_intermediate = jnp.take(intermediate, indices=jnp.argsort(sorted_selected_experts), axis=0)
    reshaped_weights = jnp.reshape(weights, (-1, self.num_experts_per_tok))
    reshaped_intermediate = jnp.reshape(
        unsort_intermediate,
        (reshaped_weights.shape[0], self.num_experts_per_tok, -1),
    )
    with jax.named_scope("weight_sum"):
      matmul_precision = lax.Precision(self.config.matmul_precision)
      output = jnp.einsum(
          "BKE,BK -> BE",
          reshaped_intermediate.astype(jnp.float32),
          reshaped_weights.astype(jnp.float32),
          precision=matmul_precision,
      )
    return output.reshape(batch_size, sequence_length, -1).astype(self.dtype)

  def sparse_matmul(self, inputs, gate_logits, pre_bias_logits, w0_kernel, w1_kernel, wo_kernel):
    tile_size = (512, 1024, 1024)  # (m, k, n)

    def local_permute(inputs, global_group_sizes, local_expert_size):
      """Sort inputs by expert within each shard."""
      local_id = jax.lax.axis_index("expert")
      local_sizes = jax.lax.dynamic_slice_in_dim(
          global_group_sizes, local_id * local_expert_size, local_expert_size, axis=1
      ).reshape(-1)
      base_indices = jnp.mod(jnp.arange(local_sizes.shape[0]), local_expert_size)
      expert_indices = jnp.repeat(base_indices, local_sizes, total_repeat_length=inputs.shape[0])
      sorted_indices = jnp.argsort(expert_indices)
      sorted_inputs = jnp.take(inputs, indices=sorted_indices, axis=0)
      group_size = jnp.bincount(expert_indices, length=local_expert_size)
      return sorted_inputs, sorted_indices, group_size

    def gmm(inputs, kernel, group_sizes):
      hs_shape = inputs.shape
      # pad length is the 1st dimension of tiling size in gmm call
      pad_length = 512
      if hs_shape[0] % pad_length:
        pad_length = pad_length - hs_shape[0] % pad_length
        inputs = jax.lax.pad(inputs.astype(jnp.float32), 0.0, [(0, pad_length, 0), (0, 0, 0)])

      inputs = inputs.astype(self.dtype)
      kernel = kernel.astype(self.dtype)

      lhs_quantize_dtype, rhs_quantize_dtype = None, None
      if self.quant is not None:
        quant_dg = self.quant.quant_dg
        lhs_quantize_dtype = quant_dg.fwd.dg_quantizer.lhs.numerics.get_dtype()
        rhs_quantize_dtype = quant_dg.fwd.dg_quantizer.rhs.numerics.get_dtype()

      if self.config.megablox:
        m, k, n = inputs.shape[0], inputs.shape[1], kernel.shape[2]
        output = mblx.gmm(
            lhs=inputs,
            rhs=kernel,
            group_sizes=group_sizes,
            preferred_element_type=jnp.bfloat16,
            tiling=(min(tile_size[0], m), min(tile_size[1], k), min(tile_size[2], n)),
            lhs_quantize_dtype=lhs_quantize_dtype,
            rhs_quantize_dtype=rhs_quantize_dtype,
        )
      else:
        if self.quant is not None:
          raise NotImplementedError("Quantization is not yet supported with ragged_dot, please set" " megablox=True")
        output = jax.lax.ragged_dot(
            lhs=inputs,
            rhs=kernel,
            group_sizes=group_sizes,
            preferred_element_type=jnp.bfloat16,
        )
      if hs_shape[0] % pad_length:
        output = output[: hs_shape[0]]
      return output

    def get_all_to_all_params(all_shards_group_sizes, local_expert_size, num_expert_shards):

      class TransformStrategy(Enum):
        INPUT_OFFSET = auto()
        SEND_SIZE = auto()
        OUTPUT_OFFSET = auto()
        RECV_SIZE = auto()

      def transform_array(input_array, shard_id, strategy):
        """This function transforms the input array based on the specified strategy,
        preparing it for the usage with `ragged_all_to_all` API. The transformation
        determines how data is sent and received between shards.
        """
        if strategy == TransformStrategy.INPUT_OFFSET:
          # Index of input array for the send
          local_array = input_array[shard_id]
          return jnp.concatenate((jnp.array([0]), jnp.cumsum(local_array)[:-1]))
        elif strategy == TransformStrategy.SEND_SIZE:
          # Size of input array for the send
          return input_array[shard_id]
        elif strategy == TransformStrategy.OUTPUT_OFFSET:
          # Received index in the target output
          zero_row = jnp.zeros((1,) + input_array.shape[1:], dtype=input_array.dtype)
          array_with_zeros = jnp.concatenate((zero_row, input_array), axis=0)
          cumulated_array = jnp.cumsum(array_with_zeros, axis=0, dtype=input_array.dtype)
          return cumulated_array[shard_id]
        elif strategy == TransformStrategy.RECV_SIZE:
          # Received size in the traget output
          return input_array[:, shard_id]
        else:
          raise ValueError(f"Unknown tranform array strategy: {strategy}")

      local_id = jax.lax.axis_index("expert")
      input_offsets = transform_array(all_shards_group_sizes, local_id, TransformStrategy.INPUT_OFFSET)
      send_sizes = transform_array(all_shards_group_sizes, local_id, TransformStrategy.SEND_SIZE)
      output_offsets = transform_array(all_shards_group_sizes, local_id, TransformStrategy.OUTPUT_OFFSET)
      recv_sizes = transform_array(all_shards_group_sizes, local_id, TransformStrategy.RECV_SIZE)
      return input_offsets, send_sizes, output_offsets, recv_sizes

    # Currently, we only support data and tensor parallelism with Megablox.
    # We all gather the input activations over tensor parallelism to follow strategy
    # in https://parsa.epfl.ch/course-info/cs723/papers/Megatron.pdf.
    input_partition_pspec = nn.logical_to_mesh_axes(("activation_batch", None, None))
    gate_logits_pspec = nn.logical_to_mesh_axes(("activation_batch", None, None))
    if self.config.model_name.startswith("deepseek3"):
      pre_bias_logits_pspec = nn.logical_to_mesh_axes(("activation_batch", None, None))
    else:
      # pre_bias_logits is None for non-DeepSeek v3 models
      pre_bias_logits_pspec = None
    w0_pspec = nn.logical_to_mesh_axes(("exp", None, "mlp"))
    w1_pspec = nn.logical_to_mesh_axes(("exp", None, "mlp"))
    wo_pspec = nn.logical_to_mesh_axes(("exp", "mlp", None))

    if isinstance(w0_kernel, QTensor):
      w0_pspec = aqt_tensor.partition_spec(w0_pspec, (1,), w0_kernel.dtype, use_bias=False)
    if isinstance(w1_kernel, QTensor):
      w1_pspec = aqt_tensor.partition_spec(w1_pspec, (1,), w1_kernel.dtype, use_bias=False)
    if isinstance(wo_kernel, QTensor):
      wo_pspec = aqt_tensor.partition_spec(wo_pspec, (1,), wo_kernel.dtype, use_bias=False)

    @functools.partial(
        shard_map.shard_map,
        mesh=self.mesh,
        in_specs=(input_partition_pspec, gate_logits_pspec, pre_bias_logits_pspec, w0_pspec, w1_pspec, wo_pspec),
        out_specs=(nn.logical_to_mesh_axes(("activation_batch", None, "activation_embed"))),
        check_rep=False,
    )
    def wrapper(x, logits, pre_bias_logits, w0, w1, wo):
      batch_size, sequence_length, _ = x.shape
      x, sorted_selected_experts, weights, group_sizes = self.permute(x, logits, pre_bias_logits)

      if self.get_expert_parallelism() > 1:
        axis_name = "expert"
        # get group sizes for all shards
        local_expert_size = self.config.num_experts // self.get_expert_parallelism()
        reshaped_group_sizes = jnp.sum(group_sizes.reshape(-1, local_expert_size), axis=1)
        all_shards_group_sizes = lax.all_gather(reshaped_group_sizes, axis_name=axis_name)
        # calculate offsets and sizes for ragged_all_to_all operation
        input_offsets, send_sizes, output_offsets, recv_sizes = get_all_to_all_params(
            all_shards_group_sizes, local_expert_size, self.get_expert_parallelism()
        )
        # TODO(ranran): For better performance, we could update output buffer to a smaller
        # size to replace self.get_expert_parallelism() for efficiency,
        # Or we could apply capacity_factor for excessive experts.
        # Note: Reducing buffer increase the risk of token dropping under unbalanced distribution.
        buffer_size = int(
            self.get_expert_parallelism()
            * self.config.per_device_batch_size
            * self.config.max_target_length
            * self.config.num_experts_per_tok
        )
        output_shape = jnp.zeros((buffer_size, self.config.emb_dim), dtype=x.dtype)
        x = jax.lax.ragged_all_to_all(
            x,
            output_shape,
            input_offsets,
            send_sizes,
            output_offsets,
            recv_sizes,
            axis_name=axis_name,
        )
        global_group_sizes = lax.all_gather(group_sizes, axis_name=axis_name)
        x, local_sorted_indices, group_sizes = local_permute(x, global_group_sizes, local_expert_size)

      layer_w0 = gmm(x, w0, group_sizes)
      layer_w0 = checkpoint_name(layer_w0, "mlpwi_0")
      layer_w1 = gmm(x, w1, group_sizes)
      layer_w1 = checkpoint_name(layer_w1, "mlpwi_1")
      layer_act = _convert_to_activation_function(self.config.mlp_activations[0])(layer_w0)
      intermediate_layer = jnp.multiply(layer_act, layer_w1)
      intermediate_output = gmm(intermediate_layer, wo, group_sizes)
      intermediate_output = checkpoint_name(intermediate_output, "mlpwo")
      tensor_parallelism = self.config.ici_tensor_parallelism * self.config.dcn_tensor_parallelism
      if tensor_parallelism > 1:
        intermediate_output = jax.lax.psum_scatter(intermediate_output, "tensor", scatter_dimension=1, tiled=True)

      if self.get_expert_parallelism() > 1:
        axis_name = "expert"
        # locally unpermute back to the original order
        local_output = jnp.take(intermediate_output, indices=jnp.argsort(local_sorted_indices), axis=0)
        original_inputs_first_dim = batch_size * sequence_length * self.config.num_experts_per_tok
        output_shape = jnp.zeros((original_inputs_first_dim, self.config.emb_dim), dtype=local_output.dtype)
        input_offsets, send_sizes, output_offsets, recv_sizes = get_all_to_all_params(
            jnp.transpose(all_shards_group_sizes), local_expert_size, self.get_expert_parallelism()
        )
        intermediate_output = jax.lax.ragged_all_to_all(
            local_output,
            output_shape,
            input_offsets,
            send_sizes,
            output_offsets,
            recv_sizes,
            axis_name=axis_name,
        )
      output = self.unpermute(
          intermediate_output, sorted_selected_experts, weights, batch_size=batch_size, sequence_length=sequence_length
      )
      return output, None

    return wrapper(inputs, gate_logits, pre_bias_logits, w0_kernel, w1_kernel, wo_kernel)

  def reshape_and_update_weights(self, weights, indices):
    # input of weights & indices: (batch_size, seq_len, num_experts_per_tok)
    # output of updated weights: (batch_size, seq_len, num_experts)
    update_weights = jnp.zeros((weights.shape[0], weights.shape[1], self.num_experts), dtype=self.dtype)
    index_update = (
        jnp.arange(weights.shape[0])[:, None, None],
        jnp.arange(weights.shape[1])[:, None],
        indices,
    )
    update_weights = update_weights.at[index_update].set(weights)
    return update_weights

  def get_context_partition_and_sub_seq(self, seq_len):
    cp = self.config.ici_context_autoregressive_parallelism
    if seq_len % cp != 0:
      cp = 1
    sub_seq = seq_len // cp
    return cp, sub_seq

  # sub group mask generation for inference only
  def generate_masks_subgroup(self, top_k_indices, softmax_probs):
    # calculate expert_capacity = (tokens_per_batch / num_experts) * capacity_factor
    batch_size, seq_len, _ = top_k_indices.shape
    cp, sub_seq = self.get_context_partition_and_sub_seq(seq_len)

    #  breaking the sequence into sub sequences. It is effectively grouping the tokens in a sequence into groups, and route only within each group.
    top_k_indices = jnp.reshape(top_k_indices, (batch_size, cp, sub_seq, top_k_indices.shape[2]))

    tokens_per_batch = sub_seq * self.num_experts_per_tok
    # this is to avoid expert_capacity_per_batch = 0
    expert_capacity_per_batch = int(
        max(
            math.ceil(tokens_per_batch / self.num_experts) * self.config.capacity_factor,
            self.config.capacity_factor,
        )
    )
    max_logging.log(f"Applying potential token dropping with a batch expert_capacity of {expert_capacity_per_batch}")

    # calculate expert mask and drop tokens if needed
    # shape of output expert mask: (batch, sequence, num_experts_per_tok)
    #
    # A small example:
    # give num_experts=4 & num_experts_per_tok=2, and two tokens are routed to expert [0, 1] & [1, 3],
    # then expert_mask becomes [[[[1, 0, 0, 0],[0, 1, 0, 0]], [[0, 1, 0, 0],[0, 0, 0, 1]]]],
    # after cumsum, expert_token_count becomes [[[[1, 0, 0, 0],[1, 1, 0, 0]], [[1, 2, 0, 0],[1, 2, 0, 1]]]],
    # if we set expert_capacity=1,
    # trunc_expert_mask becomes [[[[1, 0, 0, 0],[0, 1, 0, 0]], [[0, 0, 0, 0],[0, 0, 0, 1]]]],
    # so the 2nd token for expert #1 ([0, 1] & [1, 3]) is dropped, output of updated_expert_mask is [[[1, 1],[0, 1]]].
    expert_mask = jax.nn.one_hot(top_k_indices, num_classes=self.num_experts, dtype=jnp.int32)
    expert_mask_fused = jnp.reshape(expert_mask, (batch_size, cp, sub_seq * self.num_experts_per_tok, self.num_experts))
    expert_mask_fused = nn.with_logical_constraint(expert_mask_fused, ("activation_batch", None, None, None))
    expert_token_count_fused = jnp.cumsum(expert_mask_fused, axis=2)
    expert_token_count = jnp.reshape(
        expert_token_count_fused,
        ((batch_size, cp, sub_seq, self.num_experts_per_tok, self.num_experts)),
    )
    expert_token_count = nn.with_logical_constraint(
        expert_token_count, ("activation_batch", "activation_length", None, None, None)
    )
    trunc_expert_mask = expert_mask * jnp.less_equal(expert_token_count, expert_capacity_per_batch)
    combined_expert_mask = jnp.sum(trunc_expert_mask, axis=3)

    # reshape & update weights
    softmax_probs = jnp.reshape(
        softmax_probs,
        ((batch_size, cp, sub_seq, self.num_experts)),
    )
    softmax_probs *= combined_expert_mask

    # calculate token position in expert capacity dimension
    expert_token_position_fused = expert_mask_fused * expert_token_count_fused
    expert_token_position = jnp.reshape(
        expert_token_position_fused,
        (batch_size, cp, sub_seq, self.num_experts_per_tok, self.num_experts),
    )
    combined_expert_token_position = jnp.sum(expert_token_position, axis=3) * combined_expert_mask
    expert_token_position_in_capacity = jax.nn.one_hot(
        combined_expert_token_position,
        num_classes=expert_capacity_per_batch + 1,
        dtype=jnp.int32,
    )

    # shape of combine_mask is (batch_size, seq_len, num_experts, expert_capacity_per_batch + 1),
    # and cut 0-dimension which is always 0
    combine_mask = softmax_probs[..., None] * expert_token_position_in_capacity
    combine_mask = combine_mask[..., 1:]
    dispatch_mask = combine_mask.astype(bool)

    # ici_context_parallelism
    dispatch_mask = jnp.reshape(dispatch_mask, (batch_size, cp, sub_seq, self.num_experts, expert_capacity_per_batch))
    combine_mask = jnp.reshape(combine_mask, (batch_size, cp, sub_seq, self.num_experts, expert_capacity_per_batch))

    return dispatch_mask, combine_mask

  def generate_masks(self, top_k_indices, softmax_probs):
    # calculate expert_capacity = (tokens_per_batch / num_experts) * capacity_factor
    batch_size, seq_len, _ = top_k_indices.shape

    tokens_per_batch = seq_len * self.num_experts_per_tok
    # this is to avoid expert_capacity_per_batch = 0
    expert_capacity_per_batch = int(
        max(
            math.ceil(tokens_per_batch / self.num_experts) * self.config.capacity_factor,
            self.config.capacity_factor,
        )
    )
    max_logging.log(f"Applying potential token dropping with a batch expert_capacity of {expert_capacity_per_batch}")

    # calculate expert mask and drop tokens if needed
    # shape of output expert mask: (batch, sequence, num_experts_per_tok)
    #
    # A small example:
    # give num_experts=4 & num_experts_per_tok=2, and two tokens are routed to expert [0, 1] & [1, 3],
    # then expert_mask becomes [[[[1, 0, 0, 0],[0, 1, 0, 0]], [[0, 1, 0, 0],[0, 0, 0, 1]]]],
    # after cumsum, expert_token_count becomes [[[[1, 0, 0, 0],[1, 1, 0, 0]], [[1, 2, 0, 0],[1, 2, 0, 1]]]],
    # if we set expert_capacity=1,
    # trunc_expert_mask becomes [[[[1, 0, 0, 0],[0, 1, 0, 0]], [[0, 0, 0, 0],[0, 0, 0, 1]]]],
    # so the 2nd token for expert #1 ([0, 1] & [1, 3]) is dropped, output of updated_expert_mask is [[[1, 1],[0, 1]]].
    expert_mask = jax.nn.one_hot(top_k_indices, num_classes=self.num_experts, dtype=jnp.int32)
    expert_mask_fused = jnp.reshape(expert_mask, (batch_size, seq_len * self.num_experts_per_tok, self.num_experts))
    expert_mask_fused = nn.with_logical_constraint(expert_mask_fused, ("activation_batch", None, None))
    expert_token_count_fused = jnp.cumsum(expert_mask_fused, axis=1)
    expert_token_count = jnp.reshape(
        expert_token_count_fused,
        ((batch_size, seq_len, self.num_experts_per_tok, self.num_experts)),
    )
    expert_token_count = nn.with_logical_constraint(
        expert_token_count, ("activation_batch", "activation_length", None, None)
    )
    trunc_expert_mask = expert_mask * jnp.less_equal(expert_token_count, expert_capacity_per_batch)
    combined_expert_mask = jnp.sum(trunc_expert_mask, axis=2)

    softmax_probs *= combined_expert_mask

    # calculate token position in expert capacity dimension
    expert_token_position_fused = expert_mask_fused * expert_token_count_fused
    expert_token_position = jnp.reshape(
        expert_token_position_fused,
        (batch_size, seq_len, self.num_experts_per_tok, self.num_experts),
    )
    combined_expert_token_position = jnp.sum(expert_token_position, axis=2) * combined_expert_mask
    expert_token_position_in_capacity = jax.nn.one_hot(
        combined_expert_token_position,
        num_classes=expert_capacity_per_batch + 1,
        dtype=jnp.int32,
    )

    # shape of combine_mask is (batch_size, seq_len, num_experts, expert_capacity_per_batch + 1),
    # and cut 0-dimension which is always 0
    combine_mask = softmax_probs[..., None] * expert_token_position_in_capacity
    combine_mask = combine_mask[..., 1:]
    dispatch_mask = combine_mask.astype(bool)

    return dispatch_mask, combine_mask

  # See Switch Transformer (https://arxiv.org/abs/2101.03961) for more details.
  def load_balance_loss(self, top_k_indices, logits):
    expert_mask = jax.nn.one_hot(top_k_indices, num_classes=self.num_experts, dtype=jnp.int32)
    summed_expert_mask = jnp.sum(expert_mask, axis=2)
    # Get fraction of tokens dispatched to each expert
    density = jnp.mean(summed_expert_mask, axis=1)
    # get fraction of probability allocated to each expert
    density_prob = jnp.mean(logits, axis=1)
    loss = jnp.mean(density * density_prob) * (self.num_experts**2) * self.config.load_balance_loss_weight
    return loss

  def get_einsum(self, rhs_mesh_axes: Tuple[Optional[str], ...] = (), einsum_name=None):

    # the check is to prevent aqteinsum as einsum op for dispatch and combine einsums in ase when capacity_factor > 0
    # this is necessary to load pre-quantized weights in case of inference
    if self.config.model_call_mode == "inference" and (einsum_name == DISPATCH or einsum_name == COMBINE):
      return jnp.einsum

    if self.quant:

      def aqt_einsum(*args, **kwargs):
        # simply skip kwargs, since aqt einsum doesn't support any kwargs like precision
        is_aqt = not isinstance(self.quant, quantizations.Fp8Quantization)
        kw = {"mesh_axes": rhs_mesh_axes} if is_aqt else {"dtype": self.dtype}
        return self.quant.einsum(**kw)(*args)

      einsum_op = aqt_einsum
    else:
      einsum_op = jnp.einsum
    return einsum_op

  def get_expert_parallelism(self):
    return self.config.ici_expert_parallelism * self.config.dcn_expert_parallelism

  def maybe_all_gather_kernel_weight_in_expert_parallelism(self, kernel, kernel_axes):
    if self.get_expert_parallelism() > 1:
      # This will trigger all-gather using weight_dtype
      # relax it unless really necessary in expert parallelism only
      # Otherwise compiler will handle communication automatically
      # esp. with int8 quantization, kernel will be all-gathered in int8 instead of weight_dtype
      kernel = nn.with_logical_constraint(kernel, kernel_axes)
    return kernel

  def dense_matmul(self, inputs, gate_logits, pre_bias_logits, w0_kernel, w1_kernel, wo_kernel):
    # gate_logits: batch, length, expert
    gate_logits = nn.with_logical_constraint(gate_logits, ("activation_batch", "activation_length", None))
    if self.config.model_name.startswith("deepseek3"):
      # pre_bias_logits is None for non-DeepSeek v3 models
      pre_bias_logits = nn.with_logical_constraint(pre_bias_logits, ("activation_batch", "activation_length", None))
    top_k_weights, top_k_indices = self.get_topk(gate_logits, pre_bias_logits)
    weights = self.reshape_and_update_weights(top_k_weights, top_k_indices)
    matmul_precision = lax.Precision(self.config.matmul_precision)

    if self.config.model_call_mode != "inference":
      softmax_probs = jax.nn.softmax(gate_logits.astype(jnp.float32), axis=-1).astype(self.dtype)
      loss = self.load_balance_loss(top_k_indices, softmax_probs)
    else:
      loss = None
    batch_size = inputs.shape[0]
    seq_len = inputs.shape[1]

    cp, sub_seq = self.get_context_partition_and_sub_seq(seq_len)

    if self.config.capacity_factor > 0:
      # token dropping if needed
      if self.config.model_call_mode != "inference":
        dispatch_mask, combine_mask = self.generate_masks(top_k_indices, weights)
        mask_axes = ("activation_batch", "activation_length", None, None)
        input_axis = ("activation_batch", "activation_length", "activation_embed")
        dispatch_axis = ("activation_exp", "activation_batch_no_exp", None, "activation_embed")
        mlp_axis = ("activation_exp", "activation_batch_no_exp", None, "activation_mlp")
        dispatch_eimsum = f"BSM,BSEC -> EBCM"
        mlp_einsum = f"EBCM,EMH -> EBCH"
        output_einsum = f"EBCM,BSEC -> BSM"
      else:
        # todo: try replace softmax_probs with padded weights and verify with decode acc tests
        softmax_probs = jax.nn.softmax(gate_logits.astype(jnp.float32), axis=-1).astype(self.dtype)
        dispatch_mask, combine_mask = self.generate_masks_subgroup(top_k_indices, softmax_probs)
        if self.config.ici_context_autoregressive_parallelism > 0 and cp == 1:
          mask_axes = ("activation_length", "activation_batch", None, None, None)
          input_axis = ("activation_length", "activation_batch", None, "activation_embed")
          dispatch_axis = ("activation_exp", "activation_batch_no_exp", None, None, "activation_embed")
          mlp_axis = ("activation_exp", "activation_batch_no_exp", None, None, "activation_mlp")
        else:
          mask_axes = ("activation_batch", "activation_length", None, None, None)
          input_axis = ("activation_batch", "activation_length", None, "activation_embed")
          dispatch_axis = ("activation_exp", "activation_batch_no_exp", None, None, "activation_embed")
          mlp_axis = ("activation_exp", "activation_batch_no_exp", None, None, "activation_mlp")
        dispatch_eimsum = f"BNSM,BNSEC -> EBNCM"
        mlp_einsum = f"EBNCM,EMH -> EBNCH"
        output_einsum = f"EBNCM,BNSEC -> BNSM"

        inputs = jnp.reshape(inputs, (batch_size, cp, sub_seq, inputs.shape[2]))
        inputs = nn.with_logical_constraint(inputs, input_axis)

      dispatch_mask = nn.with_logical_constraint(dispatch_mask, mask_axes)
      combine_mask = nn.with_logical_constraint(combine_mask, mask_axes)

      with jax.named_scope("dispatch"):
        # only cp during prefill
        dispatch = self.get_einsum(rhs_mesh_axes=mask_axes, einsum_name=DISPATCH)(
            dispatch_eimsum, inputs, dispatch_mask, precision=matmul_precision
        )
        if cp > 1:
          dispatch = nn.with_logical_constraint(
              dispatch,
              (None, "activation_batch_no_exp", "activation_length", None, "activation_embed"),
          )
        dispatch = nn.with_logical_constraint(
            dispatch,
            dispatch_axis,
        )
      with jax.named_scope("wi_0"):
        w0_kernel_axes = ("exp", None, "mlp")
        w0_kernel = self.maybe_all_gather_kernel_weight_in_expert_parallelism(w0_kernel, w0_kernel_axes)
        layer_w0 = self.get_einsum(rhs_mesh_axes=w0_kernel_axes)(mlp_einsum, dispatch, w0_kernel, precision=matmul_precision)

        if self.config.activations_in_float32:
          layer_w0 = layer_w0.astype(jnp.float32)
        layer_w0 = nn.with_logical_constraint(
            layer_w0,
            mlp_axis,
        )
        layer_w0 = checkpoint_name(layer_w0, "mlpwi_0")
      with jax.named_scope("wi_1"):
        w1_kernel_axes = ("exp", None, "mlp")
        w1_kernel = self.maybe_all_gather_kernel_weight_in_expert_parallelism(w1_kernel, w1_kernel_axes)
        layer_w1 = self.get_einsum(rhs_mesh_axes=w1_kernel_axes)(mlp_einsum, dispatch, w1_kernel, precision=matmul_precision)
        if self.config.activations_in_float32:
          layer_w1 = layer_w1.astype(jnp.float32)
        layer_w1 = nn.with_logical_constraint(
            layer_w1,
            mlp_axis,
        )
        layer_w1 = checkpoint_name(layer_w1, "mlpwi_1")
      layer_w0_act = _convert_to_activation_function(self.config.mlp_activations[0])(layer_w0)
      layer_multiply = jnp.multiply(layer_w0_act, layer_w1).astype(self.dtype)
      with jax.named_scope("wo"):
        wo_kernel_axes = ("exp", "mlp", None)
        wo_kernel = self.maybe_all_gather_kernel_weight_in_expert_parallelism(wo_kernel, wo_kernel_axes)
        intermediate_layer = self.get_einsum(rhs_mesh_axes=wo_kernel_axes)(
            mlp_einsum, layer_multiply, wo_kernel, precision=matmul_precision
        )
        if self.config.activations_in_float32:
          intermediate_layer = intermediate_layer.astype(jnp.float32)
        if self.config.model_call_mode != "inference":
          intermediate_layer = nn.with_logical_constraint(
              intermediate_layer,
              ("activation_exp", "activation_batch_no_exp", None, "activation_embed"),
          )
        intermediate_layer = checkpoint_name(intermediate_layer, "mlpwo")
      with jax.named_scope("combine"):
        # Matmul & element wise operation
        output = self.get_einsum(rhs_mesh_axes=mask_axes, einsum_name=COMBINE)(
            output_einsum,
            intermediate_layer,
            combine_mask,
            precision=matmul_precision,
        )
        if output.ndim == 4:
          output = jnp.reshape(output, (output.shape[0], output.shape[1] * output.shape[2], output.shape[3]))
      return output, loss
    else:
      inputs = nn.with_logical_constraint(inputs, ("activation_batch", "activation_length", "activation_embed"))
      with jax.named_scope("wi_0"):
        layer_w0 = self.get_einsum(rhs_mesh_axes=self.wi_kernel_axes)(
            "BSM,EMH -> BSEH", inputs, w0_kernel, precision=matmul_precision
        )
        if self.config.activations_in_float32:
          layer_w0 = layer_w0.astype(jnp.float32)
        layer_w0 = checkpoint_name(layer_w0, "mlpwi_0")
      with jax.named_scope("wi_1"):
        layer_w1 = self.get_einsum(rhs_mesh_axes=self.wi_kernel_axes)(
            "BSM,EMH -> BSEH", inputs, w1_kernel, precision=matmul_precision
        )
        if self.config.activations_in_float32:
          layer_w1 = layer_w1.astype(jnp.float32)
        layer_w1 = checkpoint_name(layer_w1, "mlpwi_1")
      layer_w0_act = _convert_to_activation_function(self.config.mlp_activations[0])(layer_w0)
      layer_multiply = jnp.multiply(layer_w0_act, layer_w1).astype(self.dtype)
      with jax.named_scope("wo"):
        intermediate_layer = self.get_einsum(rhs_mesh_axes=self.wo_kernel_axes)(
            "BSEH,EHM -> BSEM", layer_multiply, wo_kernel, precision=matmul_precision
        )
        if self.config.activations_in_float32:
          intermediate_layer = intermediate_layer.astype(jnp.float32)
        intermediate_layer = checkpoint_name(intermediate_layer, "mlpwo")
      with jax.named_scope("w_sum"):
        output = jnp.einsum(
            "BSEM,BSE -> BSM",
            intermediate_layer,
            weights,
        ).astype(self.dtype)
      return output, None

  def retrieve_quantized_weight(
      self, inputs, gate_logits, pre_bias_logits, w0_kernel, w1_kernel, wo_kernel
  ) -> tuple[QTensor, QTensor, QTensor]:
    # This is called only during tracing. This is to invoke creation of quantized tensor inside AqtEinsum.
    # After jit, this will become no-op and will not affect performance.
    _ = self.dense_matmul(inputs, gate_logits, pre_bias_logits, w0_kernel, w1_kernel, wo_kernel)

    w0_kernel = self.variables["aqt"]["AqtEinsum_0"]["AqtDotGeneral_0"]["qrhs"]["frozen"]
    w1_kernel = self.variables["aqt"]["AqtEinsum_1"]["AqtDotGeneral_0"]["qrhs"]["frozen"]
    wo_kernel = self.variables["aqt"]["AqtEinsum_2"]["AqtDotGeneral_0"]["qrhs"]["frozen"]

    w0_kernel = max_utils.unbox_logicallypartioned(w0_kernel)
    w1_kernel = max_utils.unbox_logicallypartioned(w1_kernel)
    wo_kernel = max_utils.unbox_logicallypartioned(wo_kernel)
    return w0_kernel, w1_kernel, wo_kernel

  @nn.compact
  def __call__(self, inputs):
    cfg = self.config
    inputs = inputs.astype(cfg.dtype)

    gate_logits, pre_bias_logits = GateLogit(
        self.num_experts,
        model_name=cfg.model_name,
        dtype=self.dtype,
        weight_dtype=self.weight_dtype,
        quant=self.quant,
        kernel_init=self.kernel_init,
        kernel_axes=self.kernel_axes,
        name="gate",
        use_bias=cfg.routed_bias,
        score_func=cfg.routed_score_func,
        matmul_precision=cfg.matmul_precision,
    )(inputs)

    w0_kernel, w1_kernel, wo_kernel = self.generate_kernels(cfg.num_experts, cfg.emb_dim, self.intermediate_dim)
    if cfg.sparse_matmul:
      if quantizations.in_serve_mode(self.quant):
        w0_kernel, w1_kernel, wo_kernel = self.retrieve_quantized_weight(
            inputs, gate_logits, pre_bias_logits, w0_kernel, w1_kernel, wo_kernel
        )
      return self.sparse_matmul(inputs, gate_logits, pre_bias_logits, w0_kernel, w1_kernel, wo_kernel)
    else:
<<<<<<< HEAD
      return self.dense_matmul(inputs, gate_logits, pre_bias_logits, w0_kernel, w1_kernel, wo_kernel)
=======
      return self.dense_matmul(inputs, gate_logits, w0_kernel, w1_kernel, wo_kernel)
>>>>>>> aa5fa06d


class DeepSeekMoeBlock(nn.Module):
  """DeepSeek MoE block, combining shared and routed experts.

  Attributes:
    config: Model configs.
    mesh: Mesh, device mesh.
    kernel_init: Kernel function, passed to the dense layers.
    kernel_axes: Tuple with axes to apply kernel function.
    weight_dtype: Type for the weights.
    dtype: Type for the dense layer.
    quant: Optional quantization config, no quantization if None.
  """

  config: Config
  mesh: Mesh
  kernel_init: NdInitializer
  kernel_axes: Tuple[Optional[str], ...]
  weight_dtype: DType = jnp.float32
  dtype: DType = jnp.float32
  quant: Optional[Quant] = None

  @nn.compact
  def __call__(self, inputs):
    cfg = self.config
    routed_experts, _ = MoeBlock(
        config=cfg,
        num_experts=cfg.num_experts,
        num_experts_per_tok=cfg.num_experts_per_tok,
        mesh=self.mesh,
        kernel_init=initializers.nd_dense_init(1.0, "fan_in", "truncated_normal"),
        kernel_axes=("embed", None),
        intermediate_dim=cfg.moe_mlp_dim,
        dtype=cfg.dtype,
        weight_dtype=cfg.weight_dtype,
        quant=self.quant,
    )(inputs)

    shared_experts = MlpBlock(
        intermediate_dim=cfg.shared_experts * cfg.moe_mlp_dim,
        activations=cfg.mlp_activations,
        intermediate_dropout_rate=cfg.dropout_rate,
        dtype=cfg.dtype,
        weight_dtype=cfg.weight_dtype,
        name=f"shared_experts",
        config=cfg,
        quant=self.quant,
    )(inputs)

    return routed_experts + shared_experts<|MERGE_RESOLUTION|>--- conflicted
+++ resolved
@@ -1141,11 +1141,7 @@
         )
       return self.sparse_matmul(inputs, gate_logits, pre_bias_logits, w0_kernel, w1_kernel, wo_kernel)
     else:
-<<<<<<< HEAD
       return self.dense_matmul(inputs, gate_logits, pre_bias_logits, w0_kernel, w1_kernel, wo_kernel)
-=======
-      return self.dense_matmul(inputs, gate_logits, w0_kernel, w1_kernel, wo_kernel)
->>>>>>> aa5fa06d
 
 
 class DeepSeekMoeBlock(nn.Module):
