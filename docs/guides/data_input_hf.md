# Hugging Face pipeline
The Hugging Face pipeline supports streaming directly from the Hugging Face Hub, or from a Cloud Storage bucket in Hugging Face supported formats (parquet, json, etc.). This is through the Hugging Face [`datasets.load_dataset` API](https://huggingface.co/docs/datasets/en/loading) with `streaming=True`, which takes in `hf_*` parameters.
## Example config for streaming from Hugging Face Hub (no download needed):
<<<<<<< HEAD
In `MaxText/configs/base.yml` or through command line, set the following parameters:
=======
In `src/MaxText/configs/base.yml` or through command line, set the following parameters:
>>>>>>> 28e5097a
```
dataset_type: hf
hf_path: 'allenai/c4'  # for using https://huggingface.co/datasets/allenai/c4
hf_data_dir: 'en'
hf_train_files: ''
# set eval_interval > 0 to use the specified eval dataset, otherwise, only metrics on the train set will be calculated.
eval_interval: 10000
hf_eval_split: 'validation'
hf_eval_files: ''
# for HF pipeline, tokenizer_path can be a path in Hugging Face Hub, 
# or a local path containing tokenizer in a format supported by transformers.AutoTokenizer
tokenizer_path: 'google-t5/t5-large'  # for using https://huggingface.co/google-t5/t5-large
hf_access_token: ''  # provide token if using gated dataset or tokenizer
```

## Example config for streaming from downloaded data in a Cloud Storage bucket:
<<<<<<< HEAD
In `MaxText/configs/base.yml` or through command line, set the following parameters:
=======
In `src/MaxText/configs/base.yml` or through command line, set the following parameters:
>>>>>>> 28e5097a
```
dataset_type: hf
hf_path: 'parquet'  # or json, arrow, etc.
hf_data_dir: ''
hf_train_files: 'gs://<bucket>/<folder>/*-train-*.parquet'   # match the train files
# set eval_interval > 0 to use the specified eval dataset. Otherwise, only metrics on the train set will be calculated.
eval_interval: 10000
hf_eval_split: ''
hf_eval_files: 'gs://<bucket>/<folder>/*-validation-*.parquet'  # match the val files
# for Hugging Face pipeline, tokenizer_path can be a path in Hugging Face Hub, 
# or a local path containing tokenizer in a format supported by transformers.AutoTokenizer
tokenizer_path: 'google-t5/t5-large'  # for using https://huggingface.co/google-t5/t5-large
```
## Limitations and Recommendations
1. Streaming data directly from Hugging Face Hub may be impacted by the traffic of the server. During peak hours you may encounter "504 Server Error: Gateway Time-out". It's recommended to download the Hugging Face dataset to a Cloud Storage bucket or disk for the most stable experience.
2. Streaming data directly from Hugging Face Hub works in multi-host settings with a small number of hosts. With a host number larger than 16, you might encounter a "read time out" error.
3. Only supports num_epoch=1 at the moment.<|MERGE_RESOLUTION|>--- conflicted
+++ resolved
@@ -1,11 +1,8 @@
 # Hugging Face pipeline
 The Hugging Face pipeline supports streaming directly from the Hugging Face Hub, or from a Cloud Storage bucket in Hugging Face supported formats (parquet, json, etc.). This is through the Hugging Face [`datasets.load_dataset` API](https://huggingface.co/docs/datasets/en/loading) with `streaming=True`, which takes in `hf_*` parameters.
 ## Example config for streaming from Hugging Face Hub (no download needed):
-<<<<<<< HEAD
-In `MaxText/configs/base.yml` or through command line, set the following parameters:
-=======
+
 In `src/MaxText/configs/base.yml` or through command line, set the following parameters:
->>>>>>> 28e5097a
 ```
 dataset_type: hf
 hf_path: 'allenai/c4'  # for using https://huggingface.co/datasets/allenai/c4
@@ -22,11 +19,8 @@
 ```
 
 ## Example config for streaming from downloaded data in a Cloud Storage bucket:
-<<<<<<< HEAD
-In `MaxText/configs/base.yml` or through command line, set the following parameters:
-=======
+
 In `src/MaxText/configs/base.yml` or through command line, set the following parameters:
->>>>>>> 28e5097a
 ```
 dataset_type: hf
 hf_path: 'parquet'  # or json, arrow, etc.
